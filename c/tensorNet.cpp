/*
 * Copyright (c) 2017, NVIDIA CORPORATION. All rights reserved.
 *
 * Permission is hereby granted, free of charge, to any person obtaining a
 * copy of this software and associated documentation files (the "Software"),
 * to deal in the Software without restriction, including without limitation
 * the rights to use, copy, modify, merge, publish, distribute, sublicense,
 * and/or sell copies of the Software, and to permit persons to whom the
 * Software is furnished to do so, subject to the following conditions:
 *
 * The above copyright notice and this permission notice shall be included in
 * all copies or substantial portions of the Software.
 *
 * THE SOFTWARE IS PROVIDED "AS IS", WITHOUT WARRANTY OF ANY KIND, EXPRESS OR
 * IMPLIED, INCLUDING BUT NOT LIMITED TO THE WARRANTIES OF MERCHANTABILITY,
 * FITNESS FOR A PARTICULAR PURPOSE AND NONINFRINGEMENT.  IN NO EVENT SHALL
 * THE AUTHORS OR COPYRIGHT HOLDERS BE LIABLE FOR ANY CLAIM, DAMAGES OR OTHER
 * LIABILITY, WHETHER IN AN ACTION OF CONTRACT, TORT OR OTHERWISE, ARISING
 * FROM, OUT OF OR IN CONNECTION WITH THE SOFTWARE OR THE USE OR OTHER
 * DEALINGS IN THE SOFTWARE.
 */
 
#include "tensorNet.h"
#include "randInt8Calibrator.h"
#include "cudaMappedMemory.h"
#include "cudaResize.h"
#include "filesystem.h"

#include "NvCaffeParser.h"

#if NV_TENSORRT_MAJOR >= 5
#include "NvOnnxParser.h"
#include "NvUffParser.h"
#include "NvInferPlugin.h"
#endif

#include <iostream>
#include <fstream>
#include <map>


#if NV_TENSORRT_MAJOR > 1
	#define CREATE_INFER_BUILDER nvinfer1::createInferBuilder
	#define CREATE_INFER_RUNTIME nvinfer1::createInferRuntime
#else
	#define CREATE_INFER_BUILDER createInferBuilder
	#define CREATE_INFER_RUNTIME createInferRuntime
#endif

#define LOG_DOWNLOADER_TOOL "        if loading a built-in model, maybe it wasn't downloaded before.\n\n"    \
					   "        Run the Model Downloader tool again and select it for download:\n\n"   \
					   "           $ cd <jetson-inference>/tools\n" 	  	\
					   "           $ ./download-models.sh\n"


//---------------------------------------------------------------------
const char* precisionTypeToStr( precisionType type )
{
	switch(type)
	{
		case TYPE_DISABLED:	return "DISABLED";
		case TYPE_FASTEST:	return "FASTEST";
		case TYPE_FP32:	return "FP32";
		case TYPE_FP16:	return "FP16";
		case TYPE_INT8:	return "INT8";
	}
}

precisionType precisionTypeFromStr( const char* str )
{
	if( !str )
		return TYPE_DISABLED;

	for( int n=0; n < NUM_PRECISIONS; n++ )
	{
		if( strcasecmp(str, precisionTypeToStr((precisionType)n)) == 0 )
			return (precisionType)n;
	}

	return TYPE_DISABLED;
}

static inline nvinfer1::DataType precisionTypeToTRT( precisionType type )
{
	switch(type)
	{
		case TYPE_FP16:	return nvinfer1::DataType::kHALF;
#if NV_TENSORRT_MAJOR >= 4
		case TYPE_INT8:	return nvinfer1::DataType::kINT8;
#endif
	}

	return nvinfer1::DataType::kFLOAT;
}

static inline bool isFp16Enabled( nvinfer1::IBuilder* builder )
{
#if NV_TENSORRT_MAJOR < 4
	return builder->getHalf2Mode();
#else
	return builder->getFp16Mode();
#endif
}

static inline bool isInt8Enabled( nvinfer1::IBuilder* builder )
{
#if NV_TENSORRT_MAJOR >= 4
	return builder->getInt8Mode();
#else
	return false;
#endif
}

#if NV_TENSORRT_MAJOR >= 4
static inline const char* dataTypeToStr( nvinfer1::DataType type )
{
	switch(type)
	{
		case nvinfer1::DataType::kFLOAT:	return "FP32";
		case nvinfer1::DataType::kHALF:	return "FP16";
		case nvinfer1::DataType::kINT8:	return "INT8";
		case nvinfer1::DataType::kINT32:	return "INT32";
	}

	printf(LOG_TRT "warning -- unknown nvinfer1::DataType (%i)\n", (int)type);
	return "UNKNOWN";
}

static inline const char* dimensionTypeToStr( nvinfer1::DimensionType type )
{
	switch(type)
	{
		case nvinfer1::DimensionType::kSPATIAL:	 return "SPATIAL";
		case nvinfer1::DimensionType::kCHANNEL:	 return "CHANNEL";
		case nvinfer1::DimensionType::kINDEX:	 return "INDEX";
		case nvinfer1::DimensionType::kSEQUENCE: return "SEQUENCE";
	}

	printf(LOG_TRT "warning -- unknown nvinfer1::DimensionType (%i)\n", (int)type);
	return "UNKNOWN";
}
#endif

#if NV_TENSORRT_MAJOR > 1
static inline nvinfer1::Dims validateDims( const nvinfer1::Dims& dims )
{
	if( dims.nbDims == nvinfer1::Dims::MAX_DIMS )
		return dims;
	
	nvinfer1::Dims dims_out = dims;

	// TRT doesn't set the higher dims, so make sure they are 1
	for( int n=dims_out.nbDims; n < nvinfer1::Dims::MAX_DIMS; n++ )
		dims_out.d[n] = 1;

	return dims_out;
}
#endif

#if NV_TENSORRT_MAJOR >= 7
static inline nvinfer1::Dims shiftDims( const nvinfer1::Dims& dims )
{
    // TensorRT 7.0 requires EXPLICIT_BATCH flag for ONNX models,
    // which adds a batch dimension (4D NCHW), whereas historically
    // 3D CHW was expected.  Remove the batch dim (it is typically 1)
    nvinfer1::Dims out = dims;

    out.d[0] = dims.d[1];
    out.d[1] = dims.d[2];
    out.d[2] = dims.d[3];
    out.d[3] = 1;

    return out;
}
#endif

const char* deviceTypeToStr( deviceType type )
{
	switch(type)
	{
		case DEVICE_GPU:	return "GPU";	
		case DEVICE_DLA_0:	return "DLA_0";
		case DEVICE_DLA_1:	return "DLA_1";
	}
}

deviceType deviceTypeFromStr( const char* str )
{
	if( !str )
		return DEVICE_GPU;

 	for( int n=0; n < NUM_DEVICES; n++ )
	{
		if( strcasecmp(str, deviceTypeToStr((deviceType)n)) == 0 )
			return (deviceType)n;
	}

	if( strcasecmp(str, "DLA") == 0 )
		return DEVICE_DLA;

	return DEVICE_GPU;
}

#if NV_TENSORRT_MAJOR >= 5
static inline nvinfer1::DeviceType deviceTypeToTRT( deviceType type )
{
	switch(type)
	{
		case DEVICE_GPU:	return nvinfer1::DeviceType::kGPU;
		//case DEVICE_DLA:	return nvinfer1::DeviceType::kDLA;
#if NV_TENSORRT_MAJOR == 5 && NV_TENSORRT_MINOR == 0 && NV_TENSORRT_PATCH == 0
		case DEVICE_DLA_0:	return nvinfer1::DeviceType::kDLA0;
		case DEVICE_DLA_1:	return nvinfer1::DeviceType::kDLA1;
#else
		case DEVICE_DLA_0:	return nvinfer1::DeviceType::kDLA;
		case DEVICE_DLA_1:	return nvinfer1::DeviceType::kDLA;
#endif
	}
}
#endif

const char* modelTypeToStr( modelType format )
{
	switch(format)
	{
		case MODEL_CUSTOM:	return "custom";	
		case MODEL_CAFFE:	return "caffe";
		case MODEL_ONNX:	return "ONNX";
		case MODEL_UFF:	return "UFF";
		case MODEL_ENGINE:	return "engine";
	}
}

modelType modelTypeFromStr( const char* str )
{
	if( !str )
		return MODEL_CUSTOM;

	if( strcasecmp(str, "caffemodel") == 0 || strcasecmp(str, "caffe") == 0 )
		return MODEL_CAFFE;
	else if( strcasecmp(str, "onnx") == 0 )
		return MODEL_ONNX;
	else if( strcasecmp(str, "uff") == 0 )
		return MODEL_UFF;
	else if( strcasecmp(str, "engine") == 0 || strcasecmp(str, "plan") == 0 )
		return MODEL_ENGINE;

	return MODEL_CUSTOM;
}

const char* profilerQueryToStr( profilerQuery query )
{
	switch(query)
	{
		case PROFILER_PREPROCESS:  return "Pre-Process";
		case PROFILER_NETWORK:	  return "Network";
		case PROFILER_POSTPROCESS: return "Post-Process";
		case PROFILER_VISUALIZE:	  return "Visualize";
		case PROFILER_TOTAL:	  return "Total";
	}
}

//---------------------------------------------------------------------
tensorNet::Logger tensorNet::gLogger;

// constructor
tensorNet::tensorNet()
{
	mEngine   = NULL;
	mInfer    = NULL;
	mContext  = NULL;
	mStream   = NULL;
	mBindings	= NULL;

	mMaxBatchSize   = 0;	
	mEnableDebug    = false;
	mEnableProfiler = false;

	mModelType        = MODEL_CUSTOM;
	mPrecision 	   = TYPE_FASTEST;
	mDevice    	   = DEVICE_GPU;
	mAllowGPUFallback = false;

	mProfilerQueriesUsed = 0;
	mProfilerQueriesDone = 0;

	memset(mEventsCPU, 0, sizeof(mEventsCPU));
	memset(mEventsGPU, 0, sizeof(mEventsGPU));
	memset(mProfilerTimes, 0, sizeof(mProfilerTimes));

#if NV_TENSORRT_MAJOR > 5
	mWorkspaceSize = 32 << 20;
#else
	mWorkspaceSize = 16 << 20;
#endif
}


// Destructor
tensorNet::~tensorNet()
{
	if( mEngine != NULL )
	{
		mEngine->destroy();
		mEngine = NULL;
	}
		
	if( mInfer != NULL )
	{
		mInfer->destroy();
		mInfer = NULL;
	}
}


// EnableProfiler
void tensorNet::EnableLayerProfiler()
{
	mEnableProfiler = true;

	if( mContext != NULL )
		mContext->setProfiler(&gProfiler);
}


// EnableDebug
void tensorNet::EnableDebug()
{
	mEnableDebug = true;
	tensorNet::EnableVerbose();
}


// DetectNativePrecisions()
std::vector<precisionType> tensorNet::DetectNativePrecisions( deviceType device )
{
	std::vector<precisionType> types;
	Logger logger;

	// create a temporary builder for querying the supported types
	nvinfer1::IBuilder* builder = CREATE_INFER_BUILDER(logger);
		
	if( !builder )
	{
		printf(LOG_TRT "QueryNativePrecisions() failed to create TensorRT IBuilder instance\n");
		return types;
	}

#if NV_TENSORRT_MAJOR >= 5
	if( device == DEVICE_DLA_0 || device == DEVICE_DLA_1 )
		builder->setFp16Mode(true);

	builder->setDefaultDeviceType( deviceTypeToTRT(device) );
#endif

	// FP32 is supported on all platforms
	types.push_back(TYPE_FP32);

	// detect fast (native) FP16
	if( builder->platformHasFastFp16() )
		types.push_back(TYPE_FP16);

#if NV_TENSORRT_MAJOR >= 4
	// detect fast (native) INT8
	if( builder->platformHasFastInt8() )
		types.push_back(TYPE_INT8);
#endif

	// print out supported precisions (optional)
	const uint32_t numTypes = types.size();

	printf(LOG_TRT "native precisions detected for %s:  ", deviceTypeToStr(device));
 
	for( uint32_t n=0; n < numTypes; n++ )
	{
		printf("%s", precisionTypeToStr(types[n]));

		if( n < numTypes - 1 )
			printf(", ");
	}

	printf("\n");
	builder->destroy();
	return types;
}


// DetectNativePrecision
bool tensorNet::DetectNativePrecision( const std::vector<precisionType>& types, precisionType type )
{
	const uint32_t numTypes = types.size();

	for( uint32_t n=0; n < numTypes; n++ )
	{
		if( types[n] == type )
			return true;
	}

	return false;
}


// DetectNativePrecision
bool tensorNet::DetectNativePrecision( precisionType precision, deviceType device )
{
	std::vector<precisionType> types = DetectNativePrecisions(device);
	return DetectNativePrecision(types, precision);
}


// SelectPrecision
precisionType tensorNet::SelectPrecision( precisionType precision, deviceType device, bool allowInt8 )
{
	printf(LOG_TRT "desired precision specified for %s: %s\n", deviceTypeToStr(device), precisionTypeToStr(precision));

	if( precision == TYPE_DISABLED )
	{
		printf(LOG_TRT "skipping network specified with precision TYPE_DISABLE\n");
		printf(LOG_TRT "please specify a valid precision to create the network\n");
	}
	else if( precision == TYPE_FASTEST )
	{
		if( !allowInt8 )
			printf(LOG_TRT "requested fasted precision for device %s without providing valid calibrator, disabling INT8\n", deviceTypeToStr(device));

		precision = FindFastestPrecision(device, allowInt8);
		printf(LOG_TRT "selecting fastest native precision for %s:  %s\n", deviceTypeToStr(device), precisionTypeToStr(precision));
	}
	else
	{
		if( !DetectNativePrecision(precision, device) )
		{
			printf(LOG_TRT "precision %s is not supported for device %s\n", precisionTypeToStr(precision), deviceTypeToStr(device));
			precision = FindFastestPrecision(device, allowInt8);
			printf(LOG_TRT "falling back to fastest precision for device %s (%s)\n", deviceTypeToStr(device), precisionTypeToStr(precision));
		}

		if( precision == TYPE_INT8 && !allowInt8 )
			printf(LOG_TRT "warning:  device %s using INT8 precision with RANDOM calibration\n", deviceTypeToStr(device));
	}

	return precision;
}


// FindFastestPrecision
precisionType tensorNet::FindFastestPrecision( deviceType device, bool allowInt8 )
{
	std::vector<precisionType> types = DetectNativePrecisions(device);

	if( allowInt8 && DetectNativePrecision(types, TYPE_INT8) )
		return TYPE_INT8;
	else if( DetectNativePrecision(types, TYPE_FP16) )
		return TYPE_FP16;
	else
		return TYPE_FP32;
}


// Create an optimized GIE network from caffe prototxt and model file
bool tensorNet::ProfileModel(const std::string& deployFile,			   // name for caffe prototxt
					    const std::string& modelFile,			   // name for model 
					    const std::vector<std::string>& inputs, 
					    const std::vector<Dims3>& inputDims,
					    const std::vector<std::string>& outputs,    // network outputs
					    unsigned int maxBatchSize,			   // batch size - NB must be at least as large as the batch we want to run with
					    precisionType precision, 
					    deviceType device, bool allowGPUFallback,
					    nvinfer1::IInt8Calibrator* calibrator, 	
					    char** engineStream, size_t* engineSize)	   // output stream for the GIE model
{
	if( !engineStream || !engineSize )
		return false;

	// create builder and network definition interfaces
	nvinfer1::IBuilder* builder = CREATE_INFER_BUILDER(gLogger);
	nvinfer1::INetworkDefinition* network = builder->createNetwork();

	builder->setDebugSync(mEnableDebug);
	builder->setMinFindIterations(3);	// allow time for GPU to spin up
	builder->setAverageFindIterations(2);

	printf(LOG_TRT "device %s, loading %s %s\n", deviceTypeToStr(device), deployFile.c_str(), modelFile.c_str());
	
	// parse the different types of model formats
	if( mModelType == MODEL_CAFFE )
	{
		// parse the caffe model to populate the network, then set the outputs
		nvcaffeparser1::ICaffeParser* parser = nvcaffeparser1::createCaffeParser();

		nvinfer1::DataType modelDataType = (precision == TYPE_FP16) ? nvinfer1::DataType::kHALF : nvinfer1::DataType::kFLOAT; // import INT8 weights as FP32
		const nvcaffeparser1::IBlobNameToTensor* blobNameToTensor =
			parser->parse(deployFile.c_str(),		// caffe deploy file
						  modelFile.c_str(),	// caffe model file
						 *network,			// network definition that the parser will populate
						  modelDataType);

		if( !blobNameToTensor )
		{
			printf(LOG_TRT "device %s, failed to parse caffe network\n", deviceTypeToStr(device));
			return false;
		}

		// the caffe file has no notion of outputs, so we need to manually say which tensors the engine should generate	
		const size_t num_outputs = outputs.size();
		
		for( size_t n=0; n < num_outputs; n++ )
		{
			nvinfer1::ITensor* tensor = blobNameToTensor->find(outputs[n].c_str());
		
			if( !tensor )
				printf(LOG_TRT "failed to retrieve tensor for Output \"%s\"\n", outputs[n].c_str());
			else
			{
			#if NV_TENSORRT_MAJOR >= 4
				nvinfer1::Dims3 dims = static_cast<nvinfer1::Dims3&&>(tensor->getDimensions());
				printf(LOG_TRT "retrieved Output tensor \"%s\":  %ix%ix%i\n", tensor->getName(), dims.d[0], dims.d[1], dims.d[2]);
			#endif
			}

			network->markOutput(*tensor);
		}

		//parser->destroy();
	}
#if NV_TENSORRT_MAJOR >= 5
	else if( mModelType == MODEL_ONNX )
	{
    #if NV_TENSORRT_MAJOR >= 7
        network->destroy();
        network = builder->createNetworkV2(1U << (uint32_t)nvinfer1::NetworkDefinitionCreationFlag::kEXPLICIT_BATCH);

        if( !network )
        {
            printf(LOG_TRT "IBuilder::createNetworkV2(EXPLICIT_BATCH) failed\n");
            return false;
        }
    #endif

		nvonnxparser::IParser* parser = nvonnxparser::createParser(*network, gLogger);

		if( !parser )
		{
			printf(LOG_TRT "failed to create nvonnxparser::IParser instance\n");
			return false;
		}

    #if NV_TENSORRT_MAJOR == 5 && NV_TENSORRT_MINOR == 0
        const int parserLogLevel = (int)nvinfer1::ILogger::Severity::kINFO;
    #else
        const int parserLogLevel = (int)nvinfer1::ILogger::Severity::kVERBOSE;
    #endif

		if( !parser->parseFromFile(modelFile.c_str(), parserLogLevel) )
		{
			printf(LOG_TRT "failed to parse ONNX model '%s'\n", modelFile.c_str());
			return false;
		}

		//parser->destroy();
	}
	else if( mModelType == MODEL_UFF )
	{
		// create parser instance
		nvuffparser::IUffParser* parser = nvuffparser::createUffParser();
		
		if( !parser )
		{
			printf(LOG_TRT "failed to create UFF parser\n");
			return false;
		}
		
		// register inputs
		const size_t numInputs = inputs.size();

		for( size_t n=0; n < numInputs; n++ )
		{
			if( !parser->registerInput(inputs[n].c_str(), inputDims[n], nvuffparser::UffInputOrder::kNCHW) )
			{
				printf(LOG_TRT "failed to register input '%s' for UFF model '%s'\n", inputs[n].c_str(), modelFile.c_str());
				return false;
			}
		}

		// register outputs
		/*const size_t numOutputs = outputs.size();
		
		for( uint32_t n=0; n < numOutputs; n++ )
		{
			if( !parser->registerOutput(outputs[n].c_str()) )
				printf(LOG_TRT "failed to register output '%s' for UFF model '%s'\n", outputs[n].c_str(), modelFile.c_str());
		}*/

		// UFF outputs are forwarded to 'MarkOutput_0'
		if( !parser->registerOutput("MarkOutput_0") )
			printf(LOG_TRT "failed to register output '%s' for UFF model '%s'\n", "MarkOutput_0", modelFile.c_str());

		// parse network
		if( !parser->parse(modelFile.c_str(), *network, nvinfer1::DataType::kFLOAT) )
		{
			printf(LOG_TRT "failed to parse UFF model '%s'\n", modelFile.c_str());
			return false;
		}
		
		//parser->destroy();
	}
#endif

<<<<<<< HEAD
	
#if NV_TENSORRT_MAJOR >= 4
	// extract the dimensions of the network input blobs
	std::map<std::string, nvinfer1::Dims3> inputDimensions;

	for( int i=0, n=network->getNbInputs(); i < n; i++ )
	{
		nvinfer1::Dims3 dims = static_cast<nvinfer1::Dims3&&>(network->getInput(i)->getDimensions());
		inputDimensions.insert(std::make_pair(network->getInput(i)->getName(), dims));
		std::cout << LOG_TRT << "retrieved Input tensor \"" << network->getInput(i)->getName() << "\":  " << dims.d[0] << "x" << dims.d[1] << "x" << dims.d[2] << std::endl;
	}

	if( precision == TYPE_INT8 && !calibrator )
	{
		calibrator = new randInt8Calibrator(1, mCacheCalibrationPath, inputDimensions);
		printf(LOG_TRT "warning:  device %s using INT8 precision with RANDOM calibration\n", deviceTypeToStr(device));
	}
#endif

	// configure the builder
	if( !ConfigureBuilder(builder, maxBatchSize, mWorkspaceSize, precision,
					  device, allowGPUFallback, calibrator) )
	{
		printf(LOG_TRT "device %s, failed to configure builder\n", deviceTypeToStr(device));
		return false;
	}

	// build CUDA engine
	printf(LOG_TRT "device %s, building CUDA engine (this may take a few minutes the first time a network is loaded)\n", deviceTypeToStr(device));

	nvinfer1::ICudaEngine* engine = builder->buildCudaEngine(*network);
	
	if( !engine )
	{
		printf(LOG_TRT "device %s, failed to build CUDA engine\n", deviceTypeToStr(device));
		return false;
	}

	printf(LOG_TRT "device %s, completed building CUDA engine\n", deviceTypeToStr(device));

	// we don't need the network definition any more, and we can destroy the parser
	network->destroy();
	//parser->destroy();
	
#if NV_TENSORRT_MAJOR > 1
	// serialize the engine
	nvinfer1::IHostMemory* serMem = engine->serialize();

	if( !serMem )
	{
		printf(LOG_TRT "device %s, failed to serialize CUDA engine\n", deviceTypeToStr(device));
		return false;
	}

	const char* serData = (char*)serMem->data();
	const size_t serSize = serMem->size();

	// allocate memory to store the bitstream
	char* engineMemory = (char*)malloc(serSize);

	if( !engineMemory )
	{
		printf(LOG_TRT "failed to allocate %zu bytes to store CUDA engine\n", serSize);
		return false;
	}

	memcpy(engineMemory, serData, serSize);
	
	*engineStream = engineMemory;
	*engineSize = serSize;
#else
	engine->serialize(modelStream);
#endif

	// free builder resources
	engine->destroy();
	builder->destroy();
	return true;
}


// ConfigureBuilder
bool tensorNet::ConfigureBuilder( nvinfer1::IBuilder* builder, uint32_t maxBatchSize, 
				    		    uint32_t workspaceSize, precisionType precision, 
				    		    deviceType device, bool allowGPUFallback, 
				    		    nvinfer1::IInt8Calibrator* calibrator )
{
	if( !builder )
		return false;

	printf(LOG_TRT "device %s, configuring network builder\n", deviceTypeToStr(device));
=======
	// build the engine
	printf(LOG_TRT "device %s, configuring CUDA engine\n", deviceTypeToStr(device));
>>>>>>> a50d5107
		
	builder->setMaxBatchSize(maxBatchSize);
	builder->setMaxWorkspaceSize(workspaceSize);

	// set up the builder for the desired precision
	if( precision == TYPE_INT8 )
	{
	#if NV_TENSORRT_MAJOR >= 4
		builder->setInt8Mode(true);
		//builder->setFp16Mode(true);		// TODO:  experiment for benefits of both INT8/FP16
		
		if( !calibrator )
		{
<<<<<<< HEAD
			printf(LOG_TRT "device %s, INT8 requested but calibrator is NULL\n", deviceTypeToStr(device));
			return false;
=======
	        // extract the dimensions of the network input blobs
	        std::map<std::string, nvinfer1::Dims3> inputDimensions;

	        for( int i=0, n=network->getNbInputs(); i < n; i++ )
	        {
                nvinfer1::Dims dims = network->getInput(i)->getDimensions();

            #if NV_TENSORRT_MAJOR >= 7
                if( mModelType == MODEL_ONNX )
                    dims = shiftDims(dims);  // change NCHW to CHW for EXPLICIT_BATCH
            #endif

		        //nvinfer1::Dims3 dims = static_cast<nvinfer1::Dims3&&>(network->getInput(i)->getDimensions());
		        inputDimensions.insert(std::make_pair(network->getInput(i)->getName(), static_cast<nvinfer1::Dims3&&>(dims)));
		        std::cout << LOG_TRT << "retrieved Input tensor \"" << network->getInput(i)->getName() << "\":  " << dims.d[0] << "x" << dims.d[1] << "x" << dims.d[2] << std::endl;
	        }

            // default to random calibration
			calibrator = new randInt8Calibrator(1, mCacheCalibrationPath, inputDimensions);
			printf(LOG_TRT "warning:  device %s using INT8 precision with RANDOM calibration\n", deviceTypeToStr(device));
>>>>>>> a50d5107
		}

		builder->setInt8Calibrator(calibrator);
	#else
		printf(LOG_TRT "INT8 precision requested, and TensorRT %u.%u doesn't meet minimum version for INT8\n", NV_TENSORRT_MAJOR, NV_TENSORRT_MINOR);
		printf(LOG_TRT "please use minumum version of TensorRT 4.0 or newer for INT8 support\n");

		return false;
	#endif
	}
	else if( precision == TYPE_FP16 )
	{
	#if NV_TENSORRT_MAJOR < 4
		builder->setHalf2Mode(true);
	#else
		builder->setFp16Mode(true);
	#endif
	}
	
	// set the default device type
#if NV_TENSORRT_MAJOR >= 5
	builder->setDefaultDeviceType(deviceTypeToTRT(device));

	if( allowGPUFallback )
		builder->allowGPUFallback(true);
	
#if !(NV_TENSORRT_MAJOR == 5 && NV_TENSORRT_MINOR == 0 && NV_TENSORRT_PATCH == 0)
	if( device == DEVICE_DLA_0 )
		builder->setDLACore(0);
	else if( device == DEVICE_DLA_1 )
		builder->setDLACore(1);
#endif
#else
	if( device != DEVICE_GPU )
	{
		printf(LOG_TRT "device %s is not supported in TensorRT %u.%u\n", deviceTypeToStr(device), NV_TENSORRT_MAJOR, NV_TENSORRT_MINOR);
		return false;
	}
#endif

	printf(LOG_TRT "device %s, building FP16:  %s\n", deviceTypeToStr(device), isFp16Enabled(builder) ? "ON" : "OFF"); 
	printf(LOG_TRT "device %s, building INT8:  %s\n", deviceTypeToStr(device), isInt8Enabled(builder) ? "ON" : "OFF"); 
	
	return true;
}


// LoadNetwork
bool tensorNet::LoadNetwork( const char* prototxt_path, const char* model_path, const char* mean_path, 
					    const char* input_blob, const char* output_blob, uint32_t maxBatchSize,
					    precisionType precision, deviceType device, bool allowGPUFallback,
					    nvinfer1::IInt8Calibrator* calibrator, cudaStream_t stream )
{
	std::vector<std::string> outputs;
	outputs.push_back(output_blob);
	
	return LoadNetwork(prototxt_path, model_path, mean_path, input_blob, outputs, maxBatchSize, precision, device, allowGPUFallback );
}


// LoadNetwork
bool tensorNet::LoadNetwork( const char* prototxt_path, const char* model_path, const char* mean_path, 
					    const char* input_blob, const std::vector<std::string>& output_blobs, 
					    uint32_t maxBatchSize, precisionType precision,
				   	    deviceType device, bool allowGPUFallback,
					    nvinfer1::IInt8Calibrator* calibrator, cudaStream_t stream )
{
	return LoadNetwork(prototxt_path, model_path, mean_path,
				    input_blob, Dims3(1,1,1), output_blobs,
				    maxBatchSize, precision, device,
				    allowGPUFallback, calibrator, stream);
}


// LoadNetwork
bool tensorNet::LoadNetwork( const char* prototxt_path, const char* model_path, const char* mean_path, 
					    const std::vector<std::string>& input_blobs, 
					    const std::vector<std::string>& output_blobs, 
					    uint32_t maxBatchSize, precisionType precision,
				   	    deviceType device, bool allowGPUFallback,
					    nvinfer1::IInt8Calibrator* calibrator, cudaStream_t stream )
{
	std::vector<Dims3> input_dims;

	for( size_t n=0; n < input_blobs.size(); n++ )
		input_dims.push_back(Dims3(1,1,1));

	return LoadNetwork(prototxt_path, model_path, mean_path,
				    input_blobs, input_dims, output_blobs,
				    maxBatchSize, precision, device,
				    allowGPUFallback, calibrator, stream);
}


// LoadNetwork
bool tensorNet::LoadNetwork( const char* prototxt_path, const char* model_path, const char* mean_path, 
					    const char* input_blob, const Dims3& input_dim,
					    const std::vector<std::string>& output_blobs, 
					    uint32_t maxBatchSize, precisionType precision,
				   	    deviceType device, bool allowGPUFallback,
					    nvinfer1::IInt8Calibrator* calibrator, cudaStream_t stream )
{
	std::vector<std::string> inputs;
	std::vector<Dims3> input_dims;

	inputs.push_back(input_blob);
	input_dims.push_back(input_dim);

	return LoadNetwork(prototxt_path, model_path, mean_path,
				    inputs, input_dims, output_blobs,
				    maxBatchSize, precision, device,
				    allowGPUFallback, calibrator, stream);
}

				   
// LoadNetwork
bool tensorNet::LoadNetwork( const char* prototxt_path_, const char* model_path_, const char* mean_path, 
					    const std::vector<std::string>& input_blobs, 
					    const std::vector<Dims3>& input_dims,
					    const std::vector<std::string>& output_blobs, 
					    uint32_t maxBatchSize, precisionType precision,
				   	    deviceType device, bool allowGPUFallback,
					    nvinfer1::IInt8Calibrator* calibrator, cudaStream_t stream )
{
#if NV_TENSORRT_MAJOR >= 4
	printf(LOG_TRT "TensorRT version %u.%u.%u\n", NV_TENSORRT_MAJOR, NV_TENSORRT_MINOR, NV_TENSORRT_PATCH);
#else
	printf(LOG_TRT "TensorRT version %u.%u\n", NV_TENSORRT_MAJOR, NV_TENSORRT_MINOR);
#endif

	/*
	 * validate arguments
	 */
	if( !model_path_ )
	{
		printf(LOG_TRT "model path was NULL - must have valid model path to LoadNetwork()\n");
		return false;
	}

	if( input_blobs.size() == 0 || output_blobs.size() == 0 )
	{
		printf(LOG_TRT "requested number of input layers or output layers was zero\n");
		return false;
	}

	if( input_blobs.size() != input_dims.size() )
	{
		printf(LOG_TRT "input mismatch - requested %zu input layers, but only %zu input dims\n", input_blobs.size(), input_dims.size());
		return false;
	}

	
	/*
	 * load NV inference plugins
	 */
#if NV_TENSORRT_MAJOR > 4
	static bool loadedPlugins = false;

	if( !loadedPlugins )
	{
		printf(LOG_TRT "loading NVIDIA plugins...\n");

		loadedPlugins = initLibNvInferPlugins(&gLogger, "");

		if( !loadedPlugins )
			printf(LOG_TRT "failed to load NVIDIA plugins\n");
		else
			printf(LOG_TRT "completed loading NVIDIA plugins.\n");
	}
#endif

	/*
	 * verify the prototxt and model paths
	 */
	const std::string model_path    = locateFile(model_path_);
	const std::string prototxt_path = locateFile(prototxt_path_ != NULL ? prototxt_path_ : "");
	
	const std::string model_ext = fileExtension(model_path_);
	const modelType   model_fmt = modelTypeFromStr(model_ext.c_str());

	printf(LOG_TRT "detected model format - %s  (extension '.%s')\n", modelTypeToStr(model_fmt), model_ext.c_str());

	if( model_fmt == MODEL_CUSTOM )
	{
		printf(LOG_TRT "model format '%s' not supported by jetson-inference\n", modelTypeToStr(model_fmt));
		return false;
	}
#if NV_TENSORRT_MAJOR < 5
	else if( model_fmt == MODEL_ONNX )
	{
		printf(LOG_TRT "importing ONNX models is not supported in TensorRT %u.%u (version >= 5.0 required)\n", NV_TENSORRT_MAJOR, NV_TENSORRT_MINOR);
		return false;
	}
	else if( model_fmt == MODEL_UFF )
	{
		printf(LOG_TRT "importing UFF models is not supported in TensorRT %u.%u (version >= 5.0 required)\n", NV_TENSORRT_MAJOR, NV_TENSORRT_MINOR);
		return false;
	}
#endif
	else if( model_fmt == MODEL_CAFFE && !prototxt_path_ )
	{
		printf(LOG_TRT "attempted to load caffe model without specifying prototxt file\n");
		return false;
	}
	else if( model_fmt == MODEL_ENGINE )
	{
		if( !LoadEngine(model_path.c_str(), input_blobs, output_blobs, NULL, device, stream) )
		{
			printf(LOG_TRT "failed to load %s\n", model_path.c_str());
			return false;
		}

		mModelType = model_fmt;
		mModelPath = model_path;

		printf(LOG_TRT "device %s, %s initialized.\n", deviceTypeToStr(device), mModelPath.c_str());	
		return true;
	}

	mModelType = model_fmt;


	/*
	 * resolve the desired precision to a specific one that's available
	 */
	precision = SelectPrecision(precision, device, (calibrator != NULL));

	if( precision == TYPE_DISABLED )
		return false;

	
	/*
	 * attempt to load network engine from cache before profiling with tensorRT
	 */	
	char* engineStream = NULL;
	size_t engineSize = 0;

	char cache_prefix[512];
	char cache_path[512];

	sprintf(cache_prefix, "%s.%u.%u.%s.%s", model_path.c_str(), maxBatchSize, (uint32_t)allowGPUFallback, deviceTypeToStr(device), precisionTypeToStr(precision));
	sprintf(cache_path, "%s.calibration", cache_prefix);
	mCacheCalibrationPath = cache_path;
	
	sprintf(cache_path, "%s.engine", cache_prefix);
	mCacheEnginePath = cache_path;	
	printf(LOG_TRT "attempting to open engine cache file %s\n", mCacheEnginePath.c_str());

	// check for existence of cache
	if( !fileExists(cache_path) )
	{
		printf(LOG_TRT "cache file not found, profiling network model on device %s\n", deviceTypeToStr(device));
	
		// check for existence of model
		if( model_path.size() == 0 )
		{
			printf("\nerror:  model file '%s' was not found.\n", model_path_);
			printf("%s\n", LOG_DOWNLOADER_TOOL);
			return 0;
		}

		// parse the model and profile the engine
		if( !ProfileModel(prototxt_path, model_path, input_blobs, input_dims,
					   output_blobs, maxBatchSize, precision, device, 
					   allowGPUFallback, calibrator, &engineStream, &engineSize) )
		{
			printf(LOG_TRT "device %s, failed to load %s\n", deviceTypeToStr(device), model_path_);
			return 0;
		}
	
		printf(LOG_TRT "network profiling complete, writing engine cache to %s\n", cache_path);
		
		// write the cache file
		FILE* cacheFile = NULL;
		cacheFile = fopen(cache_path, "wb");

		if( cacheFile != NULL )
		{
			if( fwrite(engineStream,	1, engineSize, cacheFile) != engineSize )
				printf(LOG_TRT "failed to write %zu bytes to engine cache file %s\n", engineSize, cache_path);
		
			fclose(cacheFile);
		}
		else
		{
			printf(LOG_TRT "failed to open engine cache file for writing %s\n", cache_path);
		}

		printf(LOG_TRT "device %s, completed writing engine cache to %s\n", deviceTypeToStr(device), cache_path);
	}
	else
	{
		if( !LoadEngine(cache_path, &engineStream, &engineSize) )
			return false;
	}

	printf(LOG_TRT "device %s, %s loaded\n", deviceTypeToStr(device), model_path.c_str());
	

	/*
	 * create the runtime engine instance
	 */
	if( !LoadEngine(engineStream, engineSize, input_blobs, output_blobs, NULL, device, stream) )
	{
		printf(LOG_TRT "failed to create TensorRT engine for %s, device %s\n", model_path.c_str(), deviceTypeToStr(device));
		return false;
	}

	free(engineStream); // not used anymore

	mPrototxtPath     = prototxt_path;
	mModelPath        = model_path;
	mPrecision        = precision;
	mAllowGPUFallback = allowGPUFallback;
	mMaxBatchSize 	   = maxBatchSize;

	if( mean_path != NULL )
		mMeanPath = mean_path;

	printf(LOG_TRT "\n");
	printf(LOG_TRT "device %s, %s initialized.\n", deviceTypeToStr(device), mModelPath.c_str());	
	
	return true;
}


// LoadEngine
bool tensorNet::LoadEngine( char* engine_stream, size_t engine_size,
			  		   const std::vector<std::string>& input_blobs, 
			  		   const std::vector<std::string>& output_blobs,
			  		   nvinfer1::IPluginFactory* pluginFactory,
					   deviceType device, cudaStream_t stream )
{
	/*
	 * create runtime inference engine execution context
	 */
	nvinfer1::IRuntime* infer = CREATE_INFER_RUNTIME(gLogger);
	
	if( !infer )
	{
		printf(LOG_TRT "device %s, failed to create TensorRT runtime\n", deviceTypeToStr(device));
		return false;
	}

#if NV_TENSORRT_MAJOR >= 5 
#if !(NV_TENSORRT_MAJOR == 5 && NV_TENSORRT_MINOR == 0 && NV_TENSORRT_PATCH == 0)
	// if using DLA, set the desired core before deserialization occurs
	if( device == DEVICE_DLA_0 )
	{
		printf(LOG_TRT "device %s, enabling DLA core 0\n", deviceTypeToStr(device));
		infer->setDLACore(0);
	}
	else if( device == DEVICE_DLA_1 )
	{
		printf(LOG_TRT "device %s, enabling DLA core 1\n", deviceTypeToStr(device));
		infer->setDLACore(1);
	}
#endif
#endif

#if NV_TENSORRT_MAJOR > 1
	nvinfer1::ICudaEngine* engine = infer->deserializeCudaEngine(engine_stream, engine_size, pluginFactory);
#else
	nvinfer1::ICudaEngine* engine = infer->deserializeCudaEngine(engine_stream, engine_size); //infer->deserializeCudaEngine(modelStream);
#endif

	if( !engine )
	{
		printf(LOG_TRT "device %s, failed to create CUDA engine\n", deviceTypeToStr(device));
		return false;
	}

	if( !LoadEngine(engine, input_blobs, output_blobs, device, stream) )
	{
		printf(LOG_TRT "device %s, failed to create resources for CUDA engine\n", deviceTypeToStr(device));
		return false;
	}	

	mInfer = infer;
	return true;
}


// LoadEngine
bool tensorNet::LoadEngine( nvinfer1::ICudaEngine* engine,
 			  		   const std::vector<std::string>& input_blobs, 
			  		   const std::vector<std::string>& output_blobs,
			  		   deviceType device, cudaStream_t stream)
{
	if( !engine )
		return NULL;

		nvinfer1::IExecutionContext* context = engine->createExecutionContext();
	
	if( !context )
	{
		printf(LOG_TRT "device %s, failed to create execution context\n", deviceTypeToStr(device));
		return 0;
	}

	if( mEnableDebug )
	{
		printf(LOG_TRT "device %s, enabling context debug sync.\n", deviceTypeToStr(device));
		context->setDebugSync(true);
	}

	if( mEnableProfiler )
		context->setProfiler(&gProfiler);

	mMaxBatchSize = engine->getMaxBatchSize();

	printf(LOG_TRT "\n");
	printf(LOG_TRT "CUDA engine context initialized on device %s:\n", deviceTypeToStr(device));
	printf(LOG_TRT "   -- layers       %i\n", engine->getNbLayers());
	printf(LOG_TRT "   -- maxBatchSize %u\n", mMaxBatchSize);
	printf(LOG_TRT "   -- workspace    %zu\n", engine->getWorkspaceSize());
	
#if NV_TENSORRT_MAJOR >= 4
	printf(LOG_TRT "   -- deviceMemory %zu\n", engine->getDeviceMemorySize());
	printf(LOG_TRT "   -- bindings     %i\n", engine->getNbBindings());

	/*
	 * print out binding info
	 */
	const int numBindings = engine->getNbBindings();
	
	for( int n=0; n < numBindings; n++ )
	{
		printf(LOG_TRT "   binding %i\n", n);

		const char* bind_name = engine->getBindingName(n);

		printf("                -- index   %i\n", n);
		printf("                -- name    '%s'\n", bind_name);
		printf("                -- type    %s\n", dataTypeToStr(engine->getBindingDataType(n)));
		printf("                -- in/out  %s\n", engine->bindingIsInput(n) ? "INPUT" : "OUTPUT");

		const nvinfer1::Dims bind_dims = engine->getBindingDimensions(n);

		printf("                -- # dims  %i\n", bind_dims.nbDims);
		
		for( int i=0; i < bind_dims.nbDims; i++ )
			printf("                -- dim #%i  %i (%s)\n", i, bind_dims.d[i], dimensionTypeToStr(bind_dims.type[i]));	
	}

	printf(LOG_TRT "\n");
#endif

	/*
	 * setup network input buffers
	 */
	const int numInputs = input_blobs.size();
	
<<<<<<< HEAD
	for( int n=0; n < numInputs; n++ )
	{
		const int inputIndex = engine->getBindingIndex(input_blobs[n].c_str());	
		
		if( inputIndex < 0 )
		{
			printf(LOG_TRT "failed to find requested input layer %s in network\n", input_blobs[n].c_str());
			return false;
		}

		printf(LOG_TRT "binding to input %i %s  binding index:  %i\n", n, input_blobs[n].c_str(), inputIndex);

	#if NV_TENSORRT_MAJOR > 1
		nvinfer1::Dims inputDims = validateDims(engine->getBindingDimensions(inputIndex));
	#else
		Dims3 inputDims = engine->getBindingDimensions(inputIndex);
	#endif

		size_t inputSize = mMaxBatchSize * DIMS_C(inputDims) * DIMS_H(inputDims) * DIMS_W(inputDims) * sizeof(float);
		printf(LOG_TRT "binding to input %i %s  dims (b=%u c=%u h=%u w=%u) size=%zu\n", n, input_blobs[n].c_str(), mMaxBatchSize, DIMS_C(inputDims), DIMS_H(inputDims), DIMS_W(inputDims), inputSize);

		// allocate memory to hold the input buffer
		void* inputCPU  = NULL;
		void* inputCUDA = NULL;
=======
#if NV_TENSORRT_MAJOR > 1
	nvinfer1::Dims inputDims = validateDims(engine->getBindingDimensions(inputIndex));

#if NV_TENSORRT_MAJOR >= 7
    if( mModelType == MODEL_ONNX )
        inputDims = shiftDims(inputDims);   // change NCHW to CHW if EXPLICIT_BATCH set
#endif
#else
    Dims3 inputDims = engine->getBindingDimensions(inputIndex);
#endif
>>>>>>> a50d5107

		if( !cudaAllocMapped((void**)&inputCPU, (void**)&inputCUDA, inputSize) )
		{
			printf(LOG_TRT "failed to alloc CUDA mapped memory for tensor input, %zu bytes\n", inputSize);
			return false;
		}
	
		layerInfo l;
		
		l.CPU  = (float*)inputCPU;
		l.CUDA = (float*)inputCUDA;
		l.size = inputSize;
		l.name = input_blobs[n];
		
	#if NV_TENSORRT_MAJOR > 1
		DIMS_W(l.dims) = DIMS_W(inputDims);
		DIMS_H(l.dims) = DIMS_H(inputDims);
		DIMS_C(l.dims) = DIMS_C(inputDims);
	#else
		l.dims = inputDims;
	#endif

		l.binding = inputIndex;
		mInputs.push_back(l);
	}


	/*
	 * setup network output buffers
	 */
	const int numOutputs = output_blobs.size();
	
	for( int n=0; n < numOutputs; n++ )
	{
		const int outputIndex = engine->getBindingIndex(output_blobs[n].c_str());

		if( outputIndex < 0 )
		{
			printf(LOG_TRT "failed to find requested output layer %s in network\n", output_blobs[n].c_str());
			return false;
		}

		printf(LOG_TRT "binding to output %i %s  binding index:  %i\n", n, output_blobs[n].c_str(), outputIndex);

	#if NV_TENSORRT_MAJOR > 1
		nvinfer1::Dims outputDims = validateDims(engine->getBindingDimensions(outputIndex));

    #if NV_TENSORRT_MAJOR >= 7
        if( mModelType == MODEL_ONNX )
            outputDims = shiftDims(outputDims);  // change NCHW to CHW if EXPLICIT_BATCH set
    #endif
	#else
		Dims3 outputDims = engine->getBindingDimensions(outputIndex);
	#endif

		size_t outputSize = mMaxBatchSize * DIMS_C(outputDims) * DIMS_H(outputDims) * DIMS_W(outputDims) * sizeof(float);
		printf(LOG_TRT "binding to output %i %s  dims (b=%u c=%u h=%u w=%u) size=%zu\n", n, output_blobs[n].c_str(), mMaxBatchSize, DIMS_C(outputDims), DIMS_H(outputDims), DIMS_W(outputDims), outputSize);
	
		// allocate output memory 
		void* outputCPU  = NULL;
		void* outputCUDA = NULL;
		
		//if( CUDA_FAILED(cudaMalloc((void**)&outputCUDA, outputSize)) )
		if( !cudaAllocMapped((void**)&outputCPU, (void**)&outputCUDA, outputSize) )
		{
			printf(LOG_TRT "failed to alloc CUDA mapped memory for tensor output, %zu bytes\n", outputSize);
			return false;
		}
	
		layerInfo l;
		
		l.CPU  = (float*)outputCPU;
		l.CUDA = (float*)outputCUDA;
		l.size = outputSize;
		l.name = output_blobs[n];

	#if NV_TENSORRT_MAJOR > 1
		DIMS_W(l.dims) = DIMS_W(outputDims);
		DIMS_H(l.dims) = DIMS_H(outputDims);
		DIMS_C(l.dims) = DIMS_C(outputDims);
	#else
		l.dims = outputDims;
	#endif

		l.binding = outputIndex;
		mOutputs.push_back(l);
	}
	
	/*
	 * create list of binding buffers
	 */
	const int bindingSize = numBindings * sizeof(void*);

	mBindings = (void**)malloc(bindingSize);

	if( !mBindings )
	{
		printf(LOG_TRT "failed to allocate %u bytes for bindings list\n", bindingSize);
		return false;
	}

	memset(mBindings, 0, bindingSize);

	for( uint32_t n=0; n < GetInputLayers(); n++ )
		mBindings[mInputs[n].binding] = mInputs[n].CUDA;

	for( uint32_t n=0; n < GetOutputLayers(); n++ )
		mBindings[mOutputs[n].binding] = mOutputs[n].CUDA;
	

	/*
	 * create events for timing
	 */
	for( int n=0; n < PROFILER_TOTAL * 2; n++ )
		CUDA(cudaEventCreate(&mEventsGPU[n]));
	
	mEngine  = engine;
	mDevice  = device;
	mContext = context;
	
	SetStream(stream);	// set default device stream

	return true;
}


// LoadEngine
bool tensorNet::LoadEngine( const char* engine_filename,
			  		   const std::vector<std::string>& input_blobs, 
			  		   const std::vector<std::string>& output_blobs,
			  		   nvinfer1::IPluginFactory* pluginFactory,
					   deviceType device, cudaStream_t stream )
{
	char* engineStream = NULL;
	size_t engineSize = 0;

	// load the engine file contents
	if( !LoadEngine(engine_filename, &engineStream, &engineSize) )
		return false;

	// load engine resources from stream
	if( !LoadEngine(engineStream, engineSize, input_blobs, output_blobs,
				 pluginFactory, device, stream) )
	{
		free(engineStream);
		return false;
	}

	free(engineStream);
	return true;
}


// LoadEngine
bool tensorNet::LoadEngine( const char* filename, char** stream, size_t* size )
{
	if( !filename || !stream || !size )
		return false;

	char* engineStream = NULL;
	size_t engineSize = 0;

	printf(LOG_TRT "loading network plan from engine cache... %s\n", filename);
		
	// determine the file size of the engine
	engineSize = fileSize(filename);

	if( engineSize == 0 )
	{
		printf(LOG_TRT "invalid engine cache file size (%zu bytes)  %s\n", engineSize, filename);
		return false;
	}

	// allocate memory to hold the engine
	engineStream = (char*)malloc(engineSize);

	if( !engineStream )
	{
		printf(LOG_TRT "failed to allocate %zu bytes to read engine cache %s\n", engineSize, filename);
		return false;
	}

	// open the engine cache file from disk
	FILE* cacheFile = NULL;
	cacheFile = fopen(filename, "rb");

	if( !cacheFile )
	{
		printf(LOG_TRT "failed to open engine cache file for reading %s\n", filename);
		return false;
	}

	// read the serialized engine into memory
	const size_t bytesRead = fread(engineStream, 1, engineSize, cacheFile);

	if( bytesRead != engineSize )
	{
		printf(LOG_TRT "only read %zu of %zu bytes of engine cache file %s\n", bytesRead, engineSize, filename);
		return false;
	}

	// close the plan cache
	fclose(cacheFile);

	*stream = engineStream;
	*size = engineSize;

	return true;
}


// CreateStream
cudaStream_t tensorNet::CreateStream( bool nonBlocking )
{
	uint32_t flags = cudaStreamDefault;

	if( nonBlocking )
		flags = cudaStreamNonBlocking;

	cudaStream_t stream = NULL;

	if( CUDA_FAILED(cudaStreamCreateWithFlags(&stream, flags)) )
		return NULL;

	SetStream(stream);
	return stream;
}


// SetStream
void tensorNet::SetStream( cudaStream_t stream )
{
	mStream = stream;

	if( !mStream )
		return;
}	


// ProcessNetwork
bool tensorNet::ProcessNetwork( bool sync )
{
	if( sync )
	{
		if( !mContext->execute(1, mBindings) )
		{
			printf(LOG_TRT "failed to execute TensorRT context on device %s\n", deviceTypeToStr(mDevice));
			return false;
		}
	}
	else
	{
		if( !mContext->enqueue(1, mBindings, mStream, NULL) )
		{
			printf(LOG_TRT "failed to enqueue TensorRT context on device %s\n", deviceTypeToStr(mDevice));
			return false;
		}

		//if( sync )
		//	CUDA(cudaStreamSynchronize(stream));
	}

	return true;
}

<|MERGE_RESOLUTION|>--- conflicted
+++ resolved
@@ -1,1497 +1,1468 @@
-/*
- * Copyright (c) 2017, NVIDIA CORPORATION. All rights reserved.
- *
- * Permission is hereby granted, free of charge, to any person obtaining a
- * copy of this software and associated documentation files (the "Software"),
- * to deal in the Software without restriction, including without limitation
- * the rights to use, copy, modify, merge, publish, distribute, sublicense,
- * and/or sell copies of the Software, and to permit persons to whom the
- * Software is furnished to do so, subject to the following conditions:
- *
- * The above copyright notice and this permission notice shall be included in
- * all copies or substantial portions of the Software.
- *
- * THE SOFTWARE IS PROVIDED "AS IS", WITHOUT WARRANTY OF ANY KIND, EXPRESS OR
- * IMPLIED, INCLUDING BUT NOT LIMITED TO THE WARRANTIES OF MERCHANTABILITY,
- * FITNESS FOR A PARTICULAR PURPOSE AND NONINFRINGEMENT.  IN NO EVENT SHALL
- * THE AUTHORS OR COPYRIGHT HOLDERS BE LIABLE FOR ANY CLAIM, DAMAGES OR OTHER
- * LIABILITY, WHETHER IN AN ACTION OF CONTRACT, TORT OR OTHERWISE, ARISING
- * FROM, OUT OF OR IN CONNECTION WITH THE SOFTWARE OR THE USE OR OTHER
- * DEALINGS IN THE SOFTWARE.
- */
- 
-#include "tensorNet.h"
-#include "randInt8Calibrator.h"
-#include "cudaMappedMemory.h"
-#include "cudaResize.h"
-#include "filesystem.h"
-
-#include "NvCaffeParser.h"
-
-#if NV_TENSORRT_MAJOR >= 5
-#include "NvOnnxParser.h"
-#include "NvUffParser.h"
-#include "NvInferPlugin.h"
-#endif
-
-#include <iostream>
-#include <fstream>
-#include <map>
-
-
-#if NV_TENSORRT_MAJOR > 1
-	#define CREATE_INFER_BUILDER nvinfer1::createInferBuilder
-	#define CREATE_INFER_RUNTIME nvinfer1::createInferRuntime
-#else
-	#define CREATE_INFER_BUILDER createInferBuilder
-	#define CREATE_INFER_RUNTIME createInferRuntime
-#endif
-
-#define LOG_DOWNLOADER_TOOL "        if loading a built-in model, maybe it wasn't downloaded before.\n\n"    \
-					   "        Run the Model Downloader tool again and select it for download:\n\n"   \
-					   "           $ cd <jetson-inference>/tools\n" 	  	\
-					   "           $ ./download-models.sh\n"
-
-
-//---------------------------------------------------------------------
-const char* precisionTypeToStr( precisionType type )
-{
-	switch(type)
-	{
-		case TYPE_DISABLED:	return "DISABLED";
-		case TYPE_FASTEST:	return "FASTEST";
-		case TYPE_FP32:	return "FP32";
-		case TYPE_FP16:	return "FP16";
-		case TYPE_INT8:	return "INT8";
-	}
-}
-
-precisionType precisionTypeFromStr( const char* str )
-{
-	if( !str )
-		return TYPE_DISABLED;
-
-	for( int n=0; n < NUM_PRECISIONS; n++ )
-	{
-		if( strcasecmp(str, precisionTypeToStr((precisionType)n)) == 0 )
-			return (precisionType)n;
-	}
-
-	return TYPE_DISABLED;
-}
-
-static inline nvinfer1::DataType precisionTypeToTRT( precisionType type )
-{
-	switch(type)
-	{
-		case TYPE_FP16:	return nvinfer1::DataType::kHALF;
-#if NV_TENSORRT_MAJOR >= 4
-		case TYPE_INT8:	return nvinfer1::DataType::kINT8;
-#endif
-	}
-
-	return nvinfer1::DataType::kFLOAT;
-}
-
-static inline bool isFp16Enabled( nvinfer1::IBuilder* builder )
-{
-#if NV_TENSORRT_MAJOR < 4
-	return builder->getHalf2Mode();
-#else
-	return builder->getFp16Mode();
-#endif
-}
-
-static inline bool isInt8Enabled( nvinfer1::IBuilder* builder )
-{
-#if NV_TENSORRT_MAJOR >= 4
-	return builder->getInt8Mode();
-#else
-	return false;
-#endif
-}
-
-#if NV_TENSORRT_MAJOR >= 4
-static inline const char* dataTypeToStr( nvinfer1::DataType type )
-{
-	switch(type)
-	{
-		case nvinfer1::DataType::kFLOAT:	return "FP32";
-		case nvinfer1::DataType::kHALF:	return "FP16";
-		case nvinfer1::DataType::kINT8:	return "INT8";
-		case nvinfer1::DataType::kINT32:	return "INT32";
-	}
-
-	printf(LOG_TRT "warning -- unknown nvinfer1::DataType (%i)\n", (int)type);
-	return "UNKNOWN";
-}
-
-static inline const char* dimensionTypeToStr( nvinfer1::DimensionType type )
-{
-	switch(type)
-	{
-		case nvinfer1::DimensionType::kSPATIAL:	 return "SPATIAL";
-		case nvinfer1::DimensionType::kCHANNEL:	 return "CHANNEL";
-		case nvinfer1::DimensionType::kINDEX:	 return "INDEX";
-		case nvinfer1::DimensionType::kSEQUENCE: return "SEQUENCE";
-	}
-
-	printf(LOG_TRT "warning -- unknown nvinfer1::DimensionType (%i)\n", (int)type);
-	return "UNKNOWN";
-}
-#endif
-
-#if NV_TENSORRT_MAJOR > 1
-static inline nvinfer1::Dims validateDims( const nvinfer1::Dims& dims )
-{
-	if( dims.nbDims == nvinfer1::Dims::MAX_DIMS )
-		return dims;
-	
-	nvinfer1::Dims dims_out = dims;
-
-	// TRT doesn't set the higher dims, so make sure they are 1
-	for( int n=dims_out.nbDims; n < nvinfer1::Dims::MAX_DIMS; n++ )
-		dims_out.d[n] = 1;
-
-	return dims_out;
-}
-#endif
-
-#if NV_TENSORRT_MAJOR >= 7
-static inline nvinfer1::Dims shiftDims( const nvinfer1::Dims& dims )
-{
-    // TensorRT 7.0 requires EXPLICIT_BATCH flag for ONNX models,
-    // which adds a batch dimension (4D NCHW), whereas historically
-    // 3D CHW was expected.  Remove the batch dim (it is typically 1)
-    nvinfer1::Dims out = dims;
-
-    out.d[0] = dims.d[1];
-    out.d[1] = dims.d[2];
-    out.d[2] = dims.d[3];
-    out.d[3] = 1;
-
-    return out;
-}
-#endif
-
-const char* deviceTypeToStr( deviceType type )
-{
-	switch(type)
-	{
-		case DEVICE_GPU:	return "GPU";	
-		case DEVICE_DLA_0:	return "DLA_0";
-		case DEVICE_DLA_1:	return "DLA_1";
-	}
-}
-
-deviceType deviceTypeFromStr( const char* str )
-{
-	if( !str )
-		return DEVICE_GPU;
-
- 	for( int n=0; n < NUM_DEVICES; n++ )
-	{
-		if( strcasecmp(str, deviceTypeToStr((deviceType)n)) == 0 )
-			return (deviceType)n;
-	}
-
-	if( strcasecmp(str, "DLA") == 0 )
-		return DEVICE_DLA;
-
-	return DEVICE_GPU;
-}
-
-#if NV_TENSORRT_MAJOR >= 5
-static inline nvinfer1::DeviceType deviceTypeToTRT( deviceType type )
-{
-	switch(type)
-	{
-		case DEVICE_GPU:	return nvinfer1::DeviceType::kGPU;
-		//case DEVICE_DLA:	return nvinfer1::DeviceType::kDLA;
-#if NV_TENSORRT_MAJOR == 5 && NV_TENSORRT_MINOR == 0 && NV_TENSORRT_PATCH == 0
-		case DEVICE_DLA_0:	return nvinfer1::DeviceType::kDLA0;
-		case DEVICE_DLA_1:	return nvinfer1::DeviceType::kDLA1;
-#else
-		case DEVICE_DLA_0:	return nvinfer1::DeviceType::kDLA;
-		case DEVICE_DLA_1:	return nvinfer1::DeviceType::kDLA;
-#endif
-	}
-}
-#endif
-
-const char* modelTypeToStr( modelType format )
-{
-	switch(format)
-	{
-		case MODEL_CUSTOM:	return "custom";	
-		case MODEL_CAFFE:	return "caffe";
-		case MODEL_ONNX:	return "ONNX";
-		case MODEL_UFF:	return "UFF";
-		case MODEL_ENGINE:	return "engine";
-	}
-}
-
-modelType modelTypeFromStr( const char* str )
-{
-	if( !str )
-		return MODEL_CUSTOM;
-
-	if( strcasecmp(str, "caffemodel") == 0 || strcasecmp(str, "caffe") == 0 )
-		return MODEL_CAFFE;
-	else if( strcasecmp(str, "onnx") == 0 )
-		return MODEL_ONNX;
-	else if( strcasecmp(str, "uff") == 0 )
-		return MODEL_UFF;
-	else if( strcasecmp(str, "engine") == 0 || strcasecmp(str, "plan") == 0 )
-		return MODEL_ENGINE;
-
-	return MODEL_CUSTOM;
-}
-
-const char* profilerQueryToStr( profilerQuery query )
-{
-	switch(query)
-	{
-		case PROFILER_PREPROCESS:  return "Pre-Process";
-		case PROFILER_NETWORK:	  return "Network";
-		case PROFILER_POSTPROCESS: return "Post-Process";
-		case PROFILER_VISUALIZE:	  return "Visualize";
-		case PROFILER_TOTAL:	  return "Total";
-	}
-}
-
-//---------------------------------------------------------------------
-tensorNet::Logger tensorNet::gLogger;
-
-// constructor
-tensorNet::tensorNet()
-{
-	mEngine   = NULL;
-	mInfer    = NULL;
-	mContext  = NULL;
-	mStream   = NULL;
-	mBindings	= NULL;
-
-	mMaxBatchSize   = 0;	
-	mEnableDebug    = false;
-	mEnableProfiler = false;
-
-	mModelType        = MODEL_CUSTOM;
-	mPrecision 	   = TYPE_FASTEST;
-	mDevice    	   = DEVICE_GPU;
-	mAllowGPUFallback = false;
-
-	mProfilerQueriesUsed = 0;
-	mProfilerQueriesDone = 0;
-
-	memset(mEventsCPU, 0, sizeof(mEventsCPU));
-	memset(mEventsGPU, 0, sizeof(mEventsGPU));
-	memset(mProfilerTimes, 0, sizeof(mProfilerTimes));
-
-#if NV_TENSORRT_MAJOR > 5
-	mWorkspaceSize = 32 << 20;
-#else
-	mWorkspaceSize = 16 << 20;
-#endif
-}
-
-
-// Destructor
-tensorNet::~tensorNet()
-{
-	if( mEngine != NULL )
-	{
-		mEngine->destroy();
-		mEngine = NULL;
-	}
-		
-	if( mInfer != NULL )
-	{
-		mInfer->destroy();
-		mInfer = NULL;
-	}
-}
-
-
-// EnableProfiler
-void tensorNet::EnableLayerProfiler()
-{
-	mEnableProfiler = true;
-
-	if( mContext != NULL )
-		mContext->setProfiler(&gProfiler);
-}
-
-
-// EnableDebug
-void tensorNet::EnableDebug()
-{
-	mEnableDebug = true;
-	tensorNet::EnableVerbose();
-}
-
-
-// DetectNativePrecisions()
-std::vector<precisionType> tensorNet::DetectNativePrecisions( deviceType device )
-{
-	std::vector<precisionType> types;
-	Logger logger;
-
-	// create a temporary builder for querying the supported types
-	nvinfer1::IBuilder* builder = CREATE_INFER_BUILDER(logger);
-		
-	if( !builder )
-	{
-		printf(LOG_TRT "QueryNativePrecisions() failed to create TensorRT IBuilder instance\n");
-		return types;
-	}
-
-#if NV_TENSORRT_MAJOR >= 5
-	if( device == DEVICE_DLA_0 || device == DEVICE_DLA_1 )
-		builder->setFp16Mode(true);
-
-	builder->setDefaultDeviceType( deviceTypeToTRT(device) );
-#endif
-
-	// FP32 is supported on all platforms
-	types.push_back(TYPE_FP32);
-
-	// detect fast (native) FP16
-	if( builder->platformHasFastFp16() )
-		types.push_back(TYPE_FP16);
-
-#if NV_TENSORRT_MAJOR >= 4
-	// detect fast (native) INT8
-	if( builder->platformHasFastInt8() )
-		types.push_back(TYPE_INT8);
-#endif
-
-	// print out supported precisions (optional)
-	const uint32_t numTypes = types.size();
-
-	printf(LOG_TRT "native precisions detected for %s:  ", deviceTypeToStr(device));
- 
-	for( uint32_t n=0; n < numTypes; n++ )
-	{
-		printf("%s", precisionTypeToStr(types[n]));
-
-		if( n < numTypes - 1 )
-			printf(", ");
-	}
-
-	printf("\n");
-	builder->destroy();
-	return types;
-}
-
-
-// DetectNativePrecision
-bool tensorNet::DetectNativePrecision( const std::vector<precisionType>& types, precisionType type )
-{
-	const uint32_t numTypes = types.size();
-
-	for( uint32_t n=0; n < numTypes; n++ )
-	{
-		if( types[n] == type )
-			return true;
-	}
-
-	return false;
-}
-
-
-// DetectNativePrecision
-bool tensorNet::DetectNativePrecision( precisionType precision, deviceType device )
-{
-	std::vector<precisionType> types = DetectNativePrecisions(device);
-	return DetectNativePrecision(types, precision);
-}
-
-
-// SelectPrecision
-precisionType tensorNet::SelectPrecision( precisionType precision, deviceType device, bool allowInt8 )
-{
-	printf(LOG_TRT "desired precision specified for %s: %s\n", deviceTypeToStr(device), precisionTypeToStr(precision));
-
-	if( precision == TYPE_DISABLED )
-	{
-		printf(LOG_TRT "skipping network specified with precision TYPE_DISABLE\n");
-		printf(LOG_TRT "please specify a valid precision to create the network\n");
-	}
-	else if( precision == TYPE_FASTEST )
-	{
-		if( !allowInt8 )
-			printf(LOG_TRT "requested fasted precision for device %s without providing valid calibrator, disabling INT8\n", deviceTypeToStr(device));
-
-		precision = FindFastestPrecision(device, allowInt8);
-		printf(LOG_TRT "selecting fastest native precision for %s:  %s\n", deviceTypeToStr(device), precisionTypeToStr(precision));
-	}
-	else
-	{
-		if( !DetectNativePrecision(precision, device) )
-		{
-			printf(LOG_TRT "precision %s is not supported for device %s\n", precisionTypeToStr(precision), deviceTypeToStr(device));
-			precision = FindFastestPrecision(device, allowInt8);
-			printf(LOG_TRT "falling back to fastest precision for device %s (%s)\n", deviceTypeToStr(device), precisionTypeToStr(precision));
-		}
-
-		if( precision == TYPE_INT8 && !allowInt8 )
-			printf(LOG_TRT "warning:  device %s using INT8 precision with RANDOM calibration\n", deviceTypeToStr(device));
-	}
-
-	return precision;
-}
-
-
-// FindFastestPrecision
-precisionType tensorNet::FindFastestPrecision( deviceType device, bool allowInt8 )
-{
-	std::vector<precisionType> types = DetectNativePrecisions(device);
-
-	if( allowInt8 && DetectNativePrecision(types, TYPE_INT8) )
-		return TYPE_INT8;
-	else if( DetectNativePrecision(types, TYPE_FP16) )
-		return TYPE_FP16;
-	else
-		return TYPE_FP32;
-}
-
-
-// Create an optimized GIE network from caffe prototxt and model file
-bool tensorNet::ProfileModel(const std::string& deployFile,			   // name for caffe prototxt
-					    const std::string& modelFile,			   // name for model 
-					    const std::vector<std::string>& inputs, 
-					    const std::vector<Dims3>& inputDims,
-					    const std::vector<std::string>& outputs,    // network outputs
-					    unsigned int maxBatchSize,			   // batch size - NB must be at least as large as the batch we want to run with
-					    precisionType precision, 
-					    deviceType device, bool allowGPUFallback,
-					    nvinfer1::IInt8Calibrator* calibrator, 	
-					    char** engineStream, size_t* engineSize)	   // output stream for the GIE model
-{
-	if( !engineStream || !engineSize )
-		return false;
-
-	// create builder and network definition interfaces
-	nvinfer1::IBuilder* builder = CREATE_INFER_BUILDER(gLogger);
-	nvinfer1::INetworkDefinition* network = builder->createNetwork();
-
-	builder->setDebugSync(mEnableDebug);
-	builder->setMinFindIterations(3);	// allow time for GPU to spin up
-	builder->setAverageFindIterations(2);
-
-	printf(LOG_TRT "device %s, loading %s %s\n", deviceTypeToStr(device), deployFile.c_str(), modelFile.c_str());
-	
-	// parse the different types of model formats
-	if( mModelType == MODEL_CAFFE )
-	{
-		// parse the caffe model to populate the network, then set the outputs
-		nvcaffeparser1::ICaffeParser* parser = nvcaffeparser1::createCaffeParser();
-
-		nvinfer1::DataType modelDataType = (precision == TYPE_FP16) ? nvinfer1::DataType::kHALF : nvinfer1::DataType::kFLOAT; // import INT8 weights as FP32
-		const nvcaffeparser1::IBlobNameToTensor* blobNameToTensor =
-			parser->parse(deployFile.c_str(),		// caffe deploy file
-						  modelFile.c_str(),	// caffe model file
-						 *network,			// network definition that the parser will populate
-						  modelDataType);
-
-		if( !blobNameToTensor )
-		{
-			printf(LOG_TRT "device %s, failed to parse caffe network\n", deviceTypeToStr(device));
-			return false;
-		}
-
-		// the caffe file has no notion of outputs, so we need to manually say which tensors the engine should generate	
-		const size_t num_outputs = outputs.size();
-		
-		for( size_t n=0; n < num_outputs; n++ )
-		{
-			nvinfer1::ITensor* tensor = blobNameToTensor->find(outputs[n].c_str());
-		
-			if( !tensor )
-				printf(LOG_TRT "failed to retrieve tensor for Output \"%s\"\n", outputs[n].c_str());
-			else
-			{
-			#if NV_TENSORRT_MAJOR >= 4
-				nvinfer1::Dims3 dims = static_cast<nvinfer1::Dims3&&>(tensor->getDimensions());
-				printf(LOG_TRT "retrieved Output tensor \"%s\":  %ix%ix%i\n", tensor->getName(), dims.d[0], dims.d[1], dims.d[2]);
-			#endif
-			}
-
-			network->markOutput(*tensor);
-		}
-
-		//parser->destroy();
-	}
-#if NV_TENSORRT_MAJOR >= 5
-	else if( mModelType == MODEL_ONNX )
-	{
-    #if NV_TENSORRT_MAJOR >= 7
-        network->destroy();
-        network = builder->createNetworkV2(1U << (uint32_t)nvinfer1::NetworkDefinitionCreationFlag::kEXPLICIT_BATCH);
-
-        if( !network )
-        {
-            printf(LOG_TRT "IBuilder::createNetworkV2(EXPLICIT_BATCH) failed\n");
-            return false;
-        }
-    #endif
-
-		nvonnxparser::IParser* parser = nvonnxparser::createParser(*network, gLogger);
-
-		if( !parser )
-		{
-			printf(LOG_TRT "failed to create nvonnxparser::IParser instance\n");
-			return false;
-		}
-
-    #if NV_TENSORRT_MAJOR == 5 && NV_TENSORRT_MINOR == 0
-        const int parserLogLevel = (int)nvinfer1::ILogger::Severity::kINFO;
-    #else
-        const int parserLogLevel = (int)nvinfer1::ILogger::Severity::kVERBOSE;
-    #endif
-
-		if( !parser->parseFromFile(modelFile.c_str(), parserLogLevel) )
-		{
-			printf(LOG_TRT "failed to parse ONNX model '%s'\n", modelFile.c_str());
-			return false;
-		}
-
-		//parser->destroy();
-	}
-	else if( mModelType == MODEL_UFF )
-	{
-		// create parser instance
-		nvuffparser::IUffParser* parser = nvuffparser::createUffParser();
-		
-		if( !parser )
-		{
-			printf(LOG_TRT "failed to create UFF parser\n");
-			return false;
-		}
-		
-		// register inputs
-		const size_t numInputs = inputs.size();
-
-		for( size_t n=0; n < numInputs; n++ )
-		{
-			if( !parser->registerInput(inputs[n].c_str(), inputDims[n], nvuffparser::UffInputOrder::kNCHW) )
-			{
-				printf(LOG_TRT "failed to register input '%s' for UFF model '%s'\n", inputs[n].c_str(), modelFile.c_str());
-				return false;
-			}
-		}
-
-		// register outputs
-		/*const size_t numOutputs = outputs.size();
-		
-		for( uint32_t n=0; n < numOutputs; n++ )
-		{
-			if( !parser->registerOutput(outputs[n].c_str()) )
-				printf(LOG_TRT "failed to register output '%s' for UFF model '%s'\n", outputs[n].c_str(), modelFile.c_str());
-		}*/
-
-		// UFF outputs are forwarded to 'MarkOutput_0'
-		if( !parser->registerOutput("MarkOutput_0") )
-			printf(LOG_TRT "failed to register output '%s' for UFF model '%s'\n", "MarkOutput_0", modelFile.c_str());
-
-		// parse network
-		if( !parser->parse(modelFile.c_str(), *network, nvinfer1::DataType::kFLOAT) )
-		{
-			printf(LOG_TRT "failed to parse UFF model '%s'\n", modelFile.c_str());
-			return false;
-		}
-		
-		//parser->destroy();
-	}
-#endif
-
-<<<<<<< HEAD
-	
-#if NV_TENSORRT_MAJOR >= 4
-	// extract the dimensions of the network input blobs
-	std::map<std::string, nvinfer1::Dims3> inputDimensions;
-
-	for( int i=0, n=network->getNbInputs(); i < n; i++ )
-	{
-		nvinfer1::Dims3 dims = static_cast<nvinfer1::Dims3&&>(network->getInput(i)->getDimensions());
-		inputDimensions.insert(std::make_pair(network->getInput(i)->getName(), dims));
-		std::cout << LOG_TRT << "retrieved Input tensor \"" << network->getInput(i)->getName() << "\":  " << dims.d[0] << "x" << dims.d[1] << "x" << dims.d[2] << std::endl;
-	}
-
-	if( precision == TYPE_INT8 && !calibrator )
-	{
-		calibrator = new randInt8Calibrator(1, mCacheCalibrationPath, inputDimensions);
-		printf(LOG_TRT "warning:  device %s using INT8 precision with RANDOM calibration\n", deviceTypeToStr(device));
-	}
-#endif
-
-	// configure the builder
-	if( !ConfigureBuilder(builder, maxBatchSize, mWorkspaceSize, precision,
-					  device, allowGPUFallback, calibrator) )
-	{
-		printf(LOG_TRT "device %s, failed to configure builder\n", deviceTypeToStr(device));
-		return false;
-	}
-
-	// build CUDA engine
-	printf(LOG_TRT "device %s, building CUDA engine (this may take a few minutes the first time a network is loaded)\n", deviceTypeToStr(device));
-
-	nvinfer1::ICudaEngine* engine = builder->buildCudaEngine(*network);
-	
-	if( !engine )
-	{
-		printf(LOG_TRT "device %s, failed to build CUDA engine\n", deviceTypeToStr(device));
-		return false;
-	}
-
-	printf(LOG_TRT "device %s, completed building CUDA engine\n", deviceTypeToStr(device));
-
-	// we don't need the network definition any more, and we can destroy the parser
-	network->destroy();
-	//parser->destroy();
-	
-#if NV_TENSORRT_MAJOR > 1
-	// serialize the engine
-	nvinfer1::IHostMemory* serMem = engine->serialize();
-
-	if( !serMem )
-	{
-		printf(LOG_TRT "device %s, failed to serialize CUDA engine\n", deviceTypeToStr(device));
-		return false;
-	}
-
-	const char* serData = (char*)serMem->data();
-	const size_t serSize = serMem->size();
-
-	// allocate memory to store the bitstream
-	char* engineMemory = (char*)malloc(serSize);
-
-	if( !engineMemory )
-	{
-		printf(LOG_TRT "failed to allocate %zu bytes to store CUDA engine\n", serSize);
-		return false;
-	}
-
-	memcpy(engineMemory, serData, serSize);
-	
-	*engineStream = engineMemory;
-	*engineSize = serSize;
-#else
-	engine->serialize(modelStream);
-#endif
-
-	// free builder resources
-	engine->destroy();
-	builder->destroy();
-	return true;
-}
-
-
-// ConfigureBuilder
-bool tensorNet::ConfigureBuilder( nvinfer1::IBuilder* builder, uint32_t maxBatchSize, 
-				    		    uint32_t workspaceSize, precisionType precision, 
-				    		    deviceType device, bool allowGPUFallback, 
-				    		    nvinfer1::IInt8Calibrator* calibrator )
-{
-	if( !builder )
-		return false;
-
-	printf(LOG_TRT "device %s, configuring network builder\n", deviceTypeToStr(device));
-=======
-	// build the engine
-	printf(LOG_TRT "device %s, configuring CUDA engine\n", deviceTypeToStr(device));
->>>>>>> a50d5107
-		
-	builder->setMaxBatchSize(maxBatchSize);
-	builder->setMaxWorkspaceSize(workspaceSize);
-
-	// set up the builder for the desired precision
-	if( precision == TYPE_INT8 )
-	{
-	#if NV_TENSORRT_MAJOR >= 4
-		builder->setInt8Mode(true);
-		//builder->setFp16Mode(true);		// TODO:  experiment for benefits of both INT8/FP16
-		
-		if( !calibrator )
-		{
-<<<<<<< HEAD
-			printf(LOG_TRT "device %s, INT8 requested but calibrator is NULL\n", deviceTypeToStr(device));
-			return false;
-=======
-	        // extract the dimensions of the network input blobs
-	        std::map<std::string, nvinfer1::Dims3> inputDimensions;
-
-	        for( int i=0, n=network->getNbInputs(); i < n; i++ )
-	        {
-                nvinfer1::Dims dims = network->getInput(i)->getDimensions();
-
-            #if NV_TENSORRT_MAJOR >= 7
-                if( mModelType == MODEL_ONNX )
-                    dims = shiftDims(dims);  // change NCHW to CHW for EXPLICIT_BATCH
-            #endif
-
-		        //nvinfer1::Dims3 dims = static_cast<nvinfer1::Dims3&&>(network->getInput(i)->getDimensions());
-		        inputDimensions.insert(std::make_pair(network->getInput(i)->getName(), static_cast<nvinfer1::Dims3&&>(dims)));
-		        std::cout << LOG_TRT << "retrieved Input tensor \"" << network->getInput(i)->getName() << "\":  " << dims.d[0] << "x" << dims.d[1] << "x" << dims.d[2] << std::endl;
-	        }
-
-            // default to random calibration
-			calibrator = new randInt8Calibrator(1, mCacheCalibrationPath, inputDimensions);
-			printf(LOG_TRT "warning:  device %s using INT8 precision with RANDOM calibration\n", deviceTypeToStr(device));
->>>>>>> a50d5107
-		}
-
-		builder->setInt8Calibrator(calibrator);
-	#else
-		printf(LOG_TRT "INT8 precision requested, and TensorRT %u.%u doesn't meet minimum version for INT8\n", NV_TENSORRT_MAJOR, NV_TENSORRT_MINOR);
-		printf(LOG_TRT "please use minumum version of TensorRT 4.0 or newer for INT8 support\n");
-
-		return false;
-	#endif
-	}
-	else if( precision == TYPE_FP16 )
-	{
-	#if NV_TENSORRT_MAJOR < 4
-		builder->setHalf2Mode(true);
-	#else
-		builder->setFp16Mode(true);
-	#endif
-	}
-	
-	// set the default device type
-#if NV_TENSORRT_MAJOR >= 5
-	builder->setDefaultDeviceType(deviceTypeToTRT(device));
-
-	if( allowGPUFallback )
-		builder->allowGPUFallback(true);
-	
-#if !(NV_TENSORRT_MAJOR == 5 && NV_TENSORRT_MINOR == 0 && NV_TENSORRT_PATCH == 0)
-	if( device == DEVICE_DLA_0 )
-		builder->setDLACore(0);
-	else if( device == DEVICE_DLA_1 )
-		builder->setDLACore(1);
-#endif
-#else
-	if( device != DEVICE_GPU )
-	{
-		printf(LOG_TRT "device %s is not supported in TensorRT %u.%u\n", deviceTypeToStr(device), NV_TENSORRT_MAJOR, NV_TENSORRT_MINOR);
-		return false;
-	}
-#endif
-
-	printf(LOG_TRT "device %s, building FP16:  %s\n", deviceTypeToStr(device), isFp16Enabled(builder) ? "ON" : "OFF"); 
-	printf(LOG_TRT "device %s, building INT8:  %s\n", deviceTypeToStr(device), isInt8Enabled(builder) ? "ON" : "OFF"); 
-	
-	return true;
-}
-
-
-// LoadNetwork
-bool tensorNet::LoadNetwork( const char* prototxt_path, const char* model_path, const char* mean_path, 
-					    const char* input_blob, const char* output_blob, uint32_t maxBatchSize,
-					    precisionType precision, deviceType device, bool allowGPUFallback,
-					    nvinfer1::IInt8Calibrator* calibrator, cudaStream_t stream )
-{
-	std::vector<std::string> outputs;
-	outputs.push_back(output_blob);
-	
-	return LoadNetwork(prototxt_path, model_path, mean_path, input_blob, outputs, maxBatchSize, precision, device, allowGPUFallback );
-}
-
-
-// LoadNetwork
-bool tensorNet::LoadNetwork( const char* prototxt_path, const char* model_path, const char* mean_path, 
-					    const char* input_blob, const std::vector<std::string>& output_blobs, 
-					    uint32_t maxBatchSize, precisionType precision,
-				   	    deviceType device, bool allowGPUFallback,
-					    nvinfer1::IInt8Calibrator* calibrator, cudaStream_t stream )
-{
-	return LoadNetwork(prototxt_path, model_path, mean_path,
-				    input_blob, Dims3(1,1,1), output_blobs,
-				    maxBatchSize, precision, device,
-				    allowGPUFallback, calibrator, stream);
-}
-
-
-// LoadNetwork
-bool tensorNet::LoadNetwork( const char* prototxt_path, const char* model_path, const char* mean_path, 
-					    const std::vector<std::string>& input_blobs, 
-					    const std::vector<std::string>& output_blobs, 
-					    uint32_t maxBatchSize, precisionType precision,
-				   	    deviceType device, bool allowGPUFallback,
-					    nvinfer1::IInt8Calibrator* calibrator, cudaStream_t stream )
-{
-	std::vector<Dims3> input_dims;
-
-	for( size_t n=0; n < input_blobs.size(); n++ )
-		input_dims.push_back(Dims3(1,1,1));
-
-	return LoadNetwork(prototxt_path, model_path, mean_path,
-				    input_blobs, input_dims, output_blobs,
-				    maxBatchSize, precision, device,
-				    allowGPUFallback, calibrator, stream);
-}
-
-
-// LoadNetwork
-bool tensorNet::LoadNetwork( const char* prototxt_path, const char* model_path, const char* mean_path, 
-					    const char* input_blob, const Dims3& input_dim,
-					    const std::vector<std::string>& output_blobs, 
-					    uint32_t maxBatchSize, precisionType precision,
-				   	    deviceType device, bool allowGPUFallback,
-					    nvinfer1::IInt8Calibrator* calibrator, cudaStream_t stream )
-{
-	std::vector<std::string> inputs;
-	std::vector<Dims3> input_dims;
-
-	inputs.push_back(input_blob);
-	input_dims.push_back(input_dim);
-
-	return LoadNetwork(prototxt_path, model_path, mean_path,
-				    inputs, input_dims, output_blobs,
-				    maxBatchSize, precision, device,
-				    allowGPUFallback, calibrator, stream);
-}
-
-				   
-// LoadNetwork
-bool tensorNet::LoadNetwork( const char* prototxt_path_, const char* model_path_, const char* mean_path, 
-					    const std::vector<std::string>& input_blobs, 
-					    const std::vector<Dims3>& input_dims,
-					    const std::vector<std::string>& output_blobs, 
-					    uint32_t maxBatchSize, precisionType precision,
-				   	    deviceType device, bool allowGPUFallback,
-					    nvinfer1::IInt8Calibrator* calibrator, cudaStream_t stream )
-{
-#if NV_TENSORRT_MAJOR >= 4
-	printf(LOG_TRT "TensorRT version %u.%u.%u\n", NV_TENSORRT_MAJOR, NV_TENSORRT_MINOR, NV_TENSORRT_PATCH);
-#else
-	printf(LOG_TRT "TensorRT version %u.%u\n", NV_TENSORRT_MAJOR, NV_TENSORRT_MINOR);
-#endif
-
-	/*
-	 * validate arguments
-	 */
-	if( !model_path_ )
-	{
-		printf(LOG_TRT "model path was NULL - must have valid model path to LoadNetwork()\n");
-		return false;
-	}
-
-	if( input_blobs.size() == 0 || output_blobs.size() == 0 )
-	{
-		printf(LOG_TRT "requested number of input layers or output layers was zero\n");
-		return false;
-	}
-
-	if( input_blobs.size() != input_dims.size() )
-	{
-		printf(LOG_TRT "input mismatch - requested %zu input layers, but only %zu input dims\n", input_blobs.size(), input_dims.size());
-		return false;
-	}
-
-	
-	/*
-	 * load NV inference plugins
-	 */
-#if NV_TENSORRT_MAJOR > 4
-	static bool loadedPlugins = false;
-
-	if( !loadedPlugins )
-	{
-		printf(LOG_TRT "loading NVIDIA plugins...\n");
-
-		loadedPlugins = initLibNvInferPlugins(&gLogger, "");
-
-		if( !loadedPlugins )
-			printf(LOG_TRT "failed to load NVIDIA plugins\n");
-		else
-			printf(LOG_TRT "completed loading NVIDIA plugins.\n");
-	}
-#endif
-
-	/*
-	 * verify the prototxt and model paths
-	 */
-	const std::string model_path    = locateFile(model_path_);
-	const std::string prototxt_path = locateFile(prototxt_path_ != NULL ? prototxt_path_ : "");
-	
-	const std::string model_ext = fileExtension(model_path_);
-	const modelType   model_fmt = modelTypeFromStr(model_ext.c_str());
-
-	printf(LOG_TRT "detected model format - %s  (extension '.%s')\n", modelTypeToStr(model_fmt), model_ext.c_str());
-
-	if( model_fmt == MODEL_CUSTOM )
-	{
-		printf(LOG_TRT "model format '%s' not supported by jetson-inference\n", modelTypeToStr(model_fmt));
-		return false;
-	}
-#if NV_TENSORRT_MAJOR < 5
-	else if( model_fmt == MODEL_ONNX )
-	{
-		printf(LOG_TRT "importing ONNX models is not supported in TensorRT %u.%u (version >= 5.0 required)\n", NV_TENSORRT_MAJOR, NV_TENSORRT_MINOR);
-		return false;
-	}
-	else if( model_fmt == MODEL_UFF )
-	{
-		printf(LOG_TRT "importing UFF models is not supported in TensorRT %u.%u (version >= 5.0 required)\n", NV_TENSORRT_MAJOR, NV_TENSORRT_MINOR);
-		return false;
-	}
-#endif
-	else if( model_fmt == MODEL_CAFFE && !prototxt_path_ )
-	{
-		printf(LOG_TRT "attempted to load caffe model without specifying prototxt file\n");
-		return false;
-	}
-	else if( model_fmt == MODEL_ENGINE )
-	{
-		if( !LoadEngine(model_path.c_str(), input_blobs, output_blobs, NULL, device, stream) )
-		{
-			printf(LOG_TRT "failed to load %s\n", model_path.c_str());
-			return false;
-		}
-
-		mModelType = model_fmt;
-		mModelPath = model_path;
-
-		printf(LOG_TRT "device %s, %s initialized.\n", deviceTypeToStr(device), mModelPath.c_str());	
-		return true;
-	}
-
-	mModelType = model_fmt;
-
-
-	/*
-	 * resolve the desired precision to a specific one that's available
-	 */
-	precision = SelectPrecision(precision, device, (calibrator != NULL));
-
-	if( precision == TYPE_DISABLED )
-		return false;
-
-	
-	/*
-	 * attempt to load network engine from cache before profiling with tensorRT
-	 */	
-	char* engineStream = NULL;
-	size_t engineSize = 0;
-
-	char cache_prefix[512];
-	char cache_path[512];
-
-	sprintf(cache_prefix, "%s.%u.%u.%s.%s", model_path.c_str(), maxBatchSize, (uint32_t)allowGPUFallback, deviceTypeToStr(device), precisionTypeToStr(precision));
-	sprintf(cache_path, "%s.calibration", cache_prefix);
-	mCacheCalibrationPath = cache_path;
-	
-	sprintf(cache_path, "%s.engine", cache_prefix);
-	mCacheEnginePath = cache_path;	
-	printf(LOG_TRT "attempting to open engine cache file %s\n", mCacheEnginePath.c_str());
-
-	// check for existence of cache
-	if( !fileExists(cache_path) )
-	{
-		printf(LOG_TRT "cache file not found, profiling network model on device %s\n", deviceTypeToStr(device));
-	
-		// check for existence of model
-		if( model_path.size() == 0 )
-		{
-			printf("\nerror:  model file '%s' was not found.\n", model_path_);
-			printf("%s\n", LOG_DOWNLOADER_TOOL);
-			return 0;
-		}
-
-		// parse the model and profile the engine
-		if( !ProfileModel(prototxt_path, model_path, input_blobs, input_dims,
-					   output_blobs, maxBatchSize, precision, device, 
-					   allowGPUFallback, calibrator, &engineStream, &engineSize) )
-		{
-			printf(LOG_TRT "device %s, failed to load %s\n", deviceTypeToStr(device), model_path_);
-			return 0;
-		}
-	
-		printf(LOG_TRT "network profiling complete, writing engine cache to %s\n", cache_path);
-		
-		// write the cache file
-		FILE* cacheFile = NULL;
-		cacheFile = fopen(cache_path, "wb");
-
-		if( cacheFile != NULL )
-		{
-			if( fwrite(engineStream,	1, engineSize, cacheFile) != engineSize )
-				printf(LOG_TRT "failed to write %zu bytes to engine cache file %s\n", engineSize, cache_path);
-		
-			fclose(cacheFile);
-		}
-		else
-		{
-			printf(LOG_TRT "failed to open engine cache file for writing %s\n", cache_path);
-		}
-
-		printf(LOG_TRT "device %s, completed writing engine cache to %s\n", deviceTypeToStr(device), cache_path);
-	}
-	else
-	{
-		if( !LoadEngine(cache_path, &engineStream, &engineSize) )
-			return false;
-	}
-
-	printf(LOG_TRT "device %s, %s loaded\n", deviceTypeToStr(device), model_path.c_str());
-	
-
-	/*
-	 * create the runtime engine instance
-	 */
-	if( !LoadEngine(engineStream, engineSize, input_blobs, output_blobs, NULL, device, stream) )
-	{
-		printf(LOG_TRT "failed to create TensorRT engine for %s, device %s\n", model_path.c_str(), deviceTypeToStr(device));
-		return false;
-	}
-
-	free(engineStream); // not used anymore
-
-	mPrototxtPath     = prototxt_path;
-	mModelPath        = model_path;
-	mPrecision        = precision;
-	mAllowGPUFallback = allowGPUFallback;
-	mMaxBatchSize 	   = maxBatchSize;
-
-	if( mean_path != NULL )
-		mMeanPath = mean_path;
-
-	printf(LOG_TRT "\n");
-	printf(LOG_TRT "device %s, %s initialized.\n", deviceTypeToStr(device), mModelPath.c_str());	
-	
-	return true;
-}
-
-
-// LoadEngine
-bool tensorNet::LoadEngine( char* engine_stream, size_t engine_size,
-			  		   const std::vector<std::string>& input_blobs, 
-			  		   const std::vector<std::string>& output_blobs,
-			  		   nvinfer1::IPluginFactory* pluginFactory,
-					   deviceType device, cudaStream_t stream )
-{
-	/*
-	 * create runtime inference engine execution context
-	 */
-	nvinfer1::IRuntime* infer = CREATE_INFER_RUNTIME(gLogger);
-	
-	if( !infer )
-	{
-		printf(LOG_TRT "device %s, failed to create TensorRT runtime\n", deviceTypeToStr(device));
-		return false;
-	}
-
-#if NV_TENSORRT_MAJOR >= 5 
-#if !(NV_TENSORRT_MAJOR == 5 && NV_TENSORRT_MINOR == 0 && NV_TENSORRT_PATCH == 0)
-	// if using DLA, set the desired core before deserialization occurs
-	if( device == DEVICE_DLA_0 )
-	{
-		printf(LOG_TRT "device %s, enabling DLA core 0\n", deviceTypeToStr(device));
-		infer->setDLACore(0);
-	}
-	else if( device == DEVICE_DLA_1 )
-	{
-		printf(LOG_TRT "device %s, enabling DLA core 1\n", deviceTypeToStr(device));
-		infer->setDLACore(1);
-	}
-#endif
-#endif
-
-#if NV_TENSORRT_MAJOR > 1
-	nvinfer1::ICudaEngine* engine = infer->deserializeCudaEngine(engine_stream, engine_size, pluginFactory);
-#else
-	nvinfer1::ICudaEngine* engine = infer->deserializeCudaEngine(engine_stream, engine_size); //infer->deserializeCudaEngine(modelStream);
-#endif
-
-	if( !engine )
-	{
-		printf(LOG_TRT "device %s, failed to create CUDA engine\n", deviceTypeToStr(device));
-		return false;
-	}
-
-	if( !LoadEngine(engine, input_blobs, output_blobs, device, stream) )
-	{
-		printf(LOG_TRT "device %s, failed to create resources for CUDA engine\n", deviceTypeToStr(device));
-		return false;
-	}	
-
-	mInfer = infer;
-	return true;
-}
-
-
-// LoadEngine
-bool tensorNet::LoadEngine( nvinfer1::ICudaEngine* engine,
- 			  		   const std::vector<std::string>& input_blobs, 
-			  		   const std::vector<std::string>& output_blobs,
-			  		   deviceType device, cudaStream_t stream)
-{
-	if( !engine )
-		return NULL;
-
-		nvinfer1::IExecutionContext* context = engine->createExecutionContext();
-	
-	if( !context )
-	{
-		printf(LOG_TRT "device %s, failed to create execution context\n", deviceTypeToStr(device));
-		return 0;
-	}
-
-	if( mEnableDebug )
-	{
-		printf(LOG_TRT "device %s, enabling context debug sync.\n", deviceTypeToStr(device));
-		context->setDebugSync(true);
-	}
-
-	if( mEnableProfiler )
-		context->setProfiler(&gProfiler);
-
-	mMaxBatchSize = engine->getMaxBatchSize();
-
-	printf(LOG_TRT "\n");
-	printf(LOG_TRT "CUDA engine context initialized on device %s:\n", deviceTypeToStr(device));
-	printf(LOG_TRT "   -- layers       %i\n", engine->getNbLayers());
-	printf(LOG_TRT "   -- maxBatchSize %u\n", mMaxBatchSize);
-	printf(LOG_TRT "   -- workspace    %zu\n", engine->getWorkspaceSize());
-	
-#if NV_TENSORRT_MAJOR >= 4
-	printf(LOG_TRT "   -- deviceMemory %zu\n", engine->getDeviceMemorySize());
-	printf(LOG_TRT "   -- bindings     %i\n", engine->getNbBindings());
-
-	/*
-	 * print out binding info
-	 */
-	const int numBindings = engine->getNbBindings();
-	
-	for( int n=0; n < numBindings; n++ )
-	{
-		printf(LOG_TRT "   binding %i\n", n);
-
-		const char* bind_name = engine->getBindingName(n);
-
-		printf("                -- index   %i\n", n);
-		printf("                -- name    '%s'\n", bind_name);
-		printf("                -- type    %s\n", dataTypeToStr(engine->getBindingDataType(n)));
-		printf("                -- in/out  %s\n", engine->bindingIsInput(n) ? "INPUT" : "OUTPUT");
-
-		const nvinfer1::Dims bind_dims = engine->getBindingDimensions(n);
-
-		printf("                -- # dims  %i\n", bind_dims.nbDims);
-		
-		for( int i=0; i < bind_dims.nbDims; i++ )
-			printf("                -- dim #%i  %i (%s)\n", i, bind_dims.d[i], dimensionTypeToStr(bind_dims.type[i]));	
-	}
-
-	printf(LOG_TRT "\n");
-#endif
-
-	/*
-	 * setup network input buffers
-	 */
-	const int numInputs = input_blobs.size();
-	
-<<<<<<< HEAD
-	for( int n=0; n < numInputs; n++ )
-	{
-		const int inputIndex = engine->getBindingIndex(input_blobs[n].c_str());	
-		
-		if( inputIndex < 0 )
-		{
-			printf(LOG_TRT "failed to find requested input layer %s in network\n", input_blobs[n].c_str());
-			return false;
-		}
-
-		printf(LOG_TRT "binding to input %i %s  binding index:  %i\n", n, input_blobs[n].c_str(), inputIndex);
-
-	#if NV_TENSORRT_MAJOR > 1
-		nvinfer1::Dims inputDims = validateDims(engine->getBindingDimensions(inputIndex));
-	#else
-		Dims3 inputDims = engine->getBindingDimensions(inputIndex);
-	#endif
-
-		size_t inputSize = mMaxBatchSize * DIMS_C(inputDims) * DIMS_H(inputDims) * DIMS_W(inputDims) * sizeof(float);
-		printf(LOG_TRT "binding to input %i %s  dims (b=%u c=%u h=%u w=%u) size=%zu\n", n, input_blobs[n].c_str(), mMaxBatchSize, DIMS_C(inputDims), DIMS_H(inputDims), DIMS_W(inputDims), inputSize);
-
-		// allocate memory to hold the input buffer
-		void* inputCPU  = NULL;
-		void* inputCUDA = NULL;
-=======
-#if NV_TENSORRT_MAJOR > 1
-	nvinfer1::Dims inputDims = validateDims(engine->getBindingDimensions(inputIndex));
-
-#if NV_TENSORRT_MAJOR >= 7
-    if( mModelType == MODEL_ONNX )
-        inputDims = shiftDims(inputDims);   // change NCHW to CHW if EXPLICIT_BATCH set
-#endif
-#else
-    Dims3 inputDims = engine->getBindingDimensions(inputIndex);
-#endif
->>>>>>> a50d5107
-
-		if( !cudaAllocMapped((void**)&inputCPU, (void**)&inputCUDA, inputSize) )
-		{
-			printf(LOG_TRT "failed to alloc CUDA mapped memory for tensor input, %zu bytes\n", inputSize);
-			return false;
-		}
-	
-		layerInfo l;
-		
-		l.CPU  = (float*)inputCPU;
-		l.CUDA = (float*)inputCUDA;
-		l.size = inputSize;
-		l.name = input_blobs[n];
-		
-	#if NV_TENSORRT_MAJOR > 1
-		DIMS_W(l.dims) = DIMS_W(inputDims);
-		DIMS_H(l.dims) = DIMS_H(inputDims);
-		DIMS_C(l.dims) = DIMS_C(inputDims);
-	#else
-		l.dims = inputDims;
-	#endif
-
-		l.binding = inputIndex;
-		mInputs.push_back(l);
-	}
-
-
-	/*
-	 * setup network output buffers
-	 */
-	const int numOutputs = output_blobs.size();
-	
-	for( int n=0; n < numOutputs; n++ )
-	{
-		const int outputIndex = engine->getBindingIndex(output_blobs[n].c_str());
-
-		if( outputIndex < 0 )
-		{
-			printf(LOG_TRT "failed to find requested output layer %s in network\n", output_blobs[n].c_str());
-			return false;
-		}
-
-		printf(LOG_TRT "binding to output %i %s  binding index:  %i\n", n, output_blobs[n].c_str(), outputIndex);
-
-	#if NV_TENSORRT_MAJOR > 1
-		nvinfer1::Dims outputDims = validateDims(engine->getBindingDimensions(outputIndex));
-
-    #if NV_TENSORRT_MAJOR >= 7
-        if( mModelType == MODEL_ONNX )
-            outputDims = shiftDims(outputDims);  // change NCHW to CHW if EXPLICIT_BATCH set
-    #endif
-	#else
-		Dims3 outputDims = engine->getBindingDimensions(outputIndex);
-	#endif
-
-		size_t outputSize = mMaxBatchSize * DIMS_C(outputDims) * DIMS_H(outputDims) * DIMS_W(outputDims) * sizeof(float);
-		printf(LOG_TRT "binding to output %i %s  dims (b=%u c=%u h=%u w=%u) size=%zu\n", n, output_blobs[n].c_str(), mMaxBatchSize, DIMS_C(outputDims), DIMS_H(outputDims), DIMS_W(outputDims), outputSize);
-	
-		// allocate output memory 
-		void* outputCPU  = NULL;
-		void* outputCUDA = NULL;
-		
-		//if( CUDA_FAILED(cudaMalloc((void**)&outputCUDA, outputSize)) )
-		if( !cudaAllocMapped((void**)&outputCPU, (void**)&outputCUDA, outputSize) )
-		{
-			printf(LOG_TRT "failed to alloc CUDA mapped memory for tensor output, %zu bytes\n", outputSize);
-			return false;
-		}
-	
-		layerInfo l;
-		
-		l.CPU  = (float*)outputCPU;
-		l.CUDA = (float*)outputCUDA;
-		l.size = outputSize;
-		l.name = output_blobs[n];
-
-	#if NV_TENSORRT_MAJOR > 1
-		DIMS_W(l.dims) = DIMS_W(outputDims);
-		DIMS_H(l.dims) = DIMS_H(outputDims);
-		DIMS_C(l.dims) = DIMS_C(outputDims);
-	#else
-		l.dims = outputDims;
-	#endif
-
-		l.binding = outputIndex;
-		mOutputs.push_back(l);
-	}
-	
-	/*
-	 * create list of binding buffers
-	 */
-	const int bindingSize = numBindings * sizeof(void*);
-
-	mBindings = (void**)malloc(bindingSize);
-
-	if( !mBindings )
-	{
-		printf(LOG_TRT "failed to allocate %u bytes for bindings list\n", bindingSize);
-		return false;
-	}
-
-	memset(mBindings, 0, bindingSize);
-
-	for( uint32_t n=0; n < GetInputLayers(); n++ )
-		mBindings[mInputs[n].binding] = mInputs[n].CUDA;
-
-	for( uint32_t n=0; n < GetOutputLayers(); n++ )
-		mBindings[mOutputs[n].binding] = mOutputs[n].CUDA;
-	
-
-	/*
-	 * create events for timing
-	 */
-	for( int n=0; n < PROFILER_TOTAL * 2; n++ )
-		CUDA(cudaEventCreate(&mEventsGPU[n]));
-	
-	mEngine  = engine;
-	mDevice  = device;
-	mContext = context;
-	
-	SetStream(stream);	// set default device stream
-
-	return true;
-}
-
-
-// LoadEngine
-bool tensorNet::LoadEngine( const char* engine_filename,
-			  		   const std::vector<std::string>& input_blobs, 
-			  		   const std::vector<std::string>& output_blobs,
-			  		   nvinfer1::IPluginFactory* pluginFactory,
-					   deviceType device, cudaStream_t stream )
-{
-	char* engineStream = NULL;
-	size_t engineSize = 0;
-
-	// load the engine file contents
-	if( !LoadEngine(engine_filename, &engineStream, &engineSize) )
-		return false;
-
-	// load engine resources from stream
-	if( !LoadEngine(engineStream, engineSize, input_blobs, output_blobs,
-				 pluginFactory, device, stream) )
-	{
-		free(engineStream);
-		return false;
-	}
-
-	free(engineStream);
-	return true;
-}
-
-
-// LoadEngine
-bool tensorNet::LoadEngine( const char* filename, char** stream, size_t* size )
-{
-	if( !filename || !stream || !size )
-		return false;
-
-	char* engineStream = NULL;
-	size_t engineSize = 0;
-
-	printf(LOG_TRT "loading network plan from engine cache... %s\n", filename);
-		
-	// determine the file size of the engine
-	engineSize = fileSize(filename);
-
-	if( engineSize == 0 )
-	{
-		printf(LOG_TRT "invalid engine cache file size (%zu bytes)  %s\n", engineSize, filename);
-		return false;
-	}
-
-	// allocate memory to hold the engine
-	engineStream = (char*)malloc(engineSize);
-
-	if( !engineStream )
-	{
-		printf(LOG_TRT "failed to allocate %zu bytes to read engine cache %s\n", engineSize, filename);
-		return false;
-	}
-
-	// open the engine cache file from disk
-	FILE* cacheFile = NULL;
-	cacheFile = fopen(filename, "rb");
-
-	if( !cacheFile )
-	{
-		printf(LOG_TRT "failed to open engine cache file for reading %s\n", filename);
-		return false;
-	}
-
-	// read the serialized engine into memory
-	const size_t bytesRead = fread(engineStream, 1, engineSize, cacheFile);
-
-	if( bytesRead != engineSize )
-	{
-		printf(LOG_TRT "only read %zu of %zu bytes of engine cache file %s\n", bytesRead, engineSize, filename);
-		return false;
-	}
-
-	// close the plan cache
-	fclose(cacheFile);
-
-	*stream = engineStream;
-	*size = engineSize;
-
-	return true;
-}
-
-
-// CreateStream
-cudaStream_t tensorNet::CreateStream( bool nonBlocking )
-{
-	uint32_t flags = cudaStreamDefault;
-
-	if( nonBlocking )
-		flags = cudaStreamNonBlocking;
-
-	cudaStream_t stream = NULL;
-
-	if( CUDA_FAILED(cudaStreamCreateWithFlags(&stream, flags)) )
-		return NULL;
-
-	SetStream(stream);
-	return stream;
-}
-
-
-// SetStream
-void tensorNet::SetStream( cudaStream_t stream )
-{
-	mStream = stream;
-
-	if( !mStream )
-		return;
-}	
-
-
-// ProcessNetwork
-bool tensorNet::ProcessNetwork( bool sync )
-{
-	if( sync )
-	{
-		if( !mContext->execute(1, mBindings) )
-		{
-			printf(LOG_TRT "failed to execute TensorRT context on device %s\n", deviceTypeToStr(mDevice));
-			return false;
-		}
-	}
-	else
-	{
-		if( !mContext->enqueue(1, mBindings, mStream, NULL) )
-		{
-			printf(LOG_TRT "failed to enqueue TensorRT context on device %s\n", deviceTypeToStr(mDevice));
-			return false;
-		}
-
-		//if( sync )
-		//	CUDA(cudaStreamSynchronize(stream));
-	}
-
-	return true;
-}
-
+/*
+ * Copyright (c) 2017, NVIDIA CORPORATION. All rights reserved.
+ *
+ * Permission is hereby granted, free of charge, to any person obtaining a
+ * copy of this software and associated documentation files (the "Software"),
+ * to deal in the Software without restriction, including without limitation
+ * the rights to use, copy, modify, merge, publish, distribute, sublicense,
+ * and/or sell copies of the Software, and to permit persons to whom the
+ * Software is furnished to do so, subject to the following conditions:
+ *
+ * The above copyright notice and this permission notice shall be included in
+ * all copies or substantial portions of the Software.
+ *
+ * THE SOFTWARE IS PROVIDED "AS IS", WITHOUT WARRANTY OF ANY KIND, EXPRESS OR
+ * IMPLIED, INCLUDING BUT NOT LIMITED TO THE WARRANTIES OF MERCHANTABILITY,
+ * FITNESS FOR A PARTICULAR PURPOSE AND NONINFRINGEMENT.  IN NO EVENT SHALL
+ * THE AUTHORS OR COPYRIGHT HOLDERS BE LIABLE FOR ANY CLAIM, DAMAGES OR OTHER
+ * LIABILITY, WHETHER IN AN ACTION OF CONTRACT, TORT OR OTHERWISE, ARISING
+ * FROM, OUT OF OR IN CONNECTION WITH THE SOFTWARE OR THE USE OR OTHER
+ * DEALINGS IN THE SOFTWARE.
+ */
+ 
+#include "tensorNet.h"
+#include "randInt8Calibrator.h"
+#include "cudaMappedMemory.h"
+#include "cudaResize.h"
+#include "filesystem.h"
+
+#include "NvCaffeParser.h"
+
+#if NV_TENSORRT_MAJOR >= 5
+#include "NvOnnxParser.h"
+#include "NvUffParser.h"
+#include "NvInferPlugin.h"
+#endif
+
+#include <iostream>
+#include <fstream>
+#include <map>
+
+
+#if NV_TENSORRT_MAJOR > 1
+	#define CREATE_INFER_BUILDER nvinfer1::createInferBuilder
+	#define CREATE_INFER_RUNTIME nvinfer1::createInferRuntime
+#else
+	#define CREATE_INFER_BUILDER createInferBuilder
+	#define CREATE_INFER_RUNTIME createInferRuntime
+#endif
+
+#define LOG_DOWNLOADER_TOOL "        if loading a built-in model, maybe it wasn't downloaded before.\n\n"    \
+					   "        Run the Model Downloader tool again and select it for download:\n\n"   \
+					   "           $ cd <jetson-inference>/tools\n" 	  	\
+					   "           $ ./download-models.sh\n"
+
+
+//---------------------------------------------------------------------
+const char* precisionTypeToStr( precisionType type )
+{
+	switch(type)
+	{
+		case TYPE_DISABLED:	return "DISABLED";
+		case TYPE_FASTEST:	return "FASTEST";
+		case TYPE_FP32:	return "FP32";
+		case TYPE_FP16:	return "FP16";
+		case TYPE_INT8:	return "INT8";
+	}
+}
+
+precisionType precisionTypeFromStr( const char* str )
+{
+	if( !str )
+		return TYPE_DISABLED;
+
+	for( int n=0; n < NUM_PRECISIONS; n++ )
+	{
+		if( strcasecmp(str, precisionTypeToStr((precisionType)n)) == 0 )
+			return (precisionType)n;
+	}
+
+	return TYPE_DISABLED;
+}
+
+static inline nvinfer1::DataType precisionTypeToTRT( precisionType type )
+{
+	switch(type)
+	{
+		case TYPE_FP16:	return nvinfer1::DataType::kHALF;
+#if NV_TENSORRT_MAJOR >= 4
+		case TYPE_INT8:	return nvinfer1::DataType::kINT8;
+#endif
+	}
+
+	return nvinfer1::DataType::kFLOAT;
+}
+
+static inline bool isFp16Enabled( nvinfer1::IBuilder* builder )
+{
+#if NV_TENSORRT_MAJOR < 4
+	return builder->getHalf2Mode();
+#else
+	return builder->getFp16Mode();
+#endif
+}
+
+static inline bool isInt8Enabled( nvinfer1::IBuilder* builder )
+{
+#if NV_TENSORRT_MAJOR >= 4
+	return builder->getInt8Mode();
+#else
+	return false;
+#endif
+}
+
+#if NV_TENSORRT_MAJOR >= 4
+static inline const char* dataTypeToStr( nvinfer1::DataType type )
+{
+	switch(type)
+	{
+		case nvinfer1::DataType::kFLOAT:	return "FP32";
+		case nvinfer1::DataType::kHALF:	return "FP16";
+		case nvinfer1::DataType::kINT8:	return "INT8";
+		case nvinfer1::DataType::kINT32:	return "INT32";
+	}
+
+	printf(LOG_TRT "warning -- unknown nvinfer1::DataType (%i)\n", (int)type);
+	return "UNKNOWN";
+}
+
+static inline const char* dimensionTypeToStr( nvinfer1::DimensionType type )
+{
+	switch(type)
+	{
+		case nvinfer1::DimensionType::kSPATIAL:	 return "SPATIAL";
+		case nvinfer1::DimensionType::kCHANNEL:	 return "CHANNEL";
+		case nvinfer1::DimensionType::kINDEX:	 return "INDEX";
+		case nvinfer1::DimensionType::kSEQUENCE: return "SEQUENCE";
+	}
+
+	printf(LOG_TRT "warning -- unknown nvinfer1::DimensionType (%i)\n", (int)type);
+	return "UNKNOWN";
+}
+#endif
+
+#if NV_TENSORRT_MAJOR > 1
+static inline nvinfer1::Dims validateDims( const nvinfer1::Dims& dims )
+{
+	if( dims.nbDims == nvinfer1::Dims::MAX_DIMS )
+		return dims;
+	
+	nvinfer1::Dims dims_out = dims;
+
+	// TRT doesn't set the higher dims, so make sure they are 1
+	for( int n=dims_out.nbDims; n < nvinfer1::Dims::MAX_DIMS; n++ )
+		dims_out.d[n] = 1;
+
+	return dims_out;
+}
+#endif
+
+#if NV_TENSORRT_MAJOR >= 7
+static inline nvinfer1::Dims shiftDims( const nvinfer1::Dims& dims )
+{
+	// TensorRT 7.0 requires EXPLICIT_BATCH flag for ONNX models,
+	// which adds a batch dimension (4D NCHW), whereas historically
+	// 3D CHW was expected.  Remove the batch dim (it is typically 1)
+	nvinfer1::Dims out = dims;
+
+	out.d[0] = dims.d[1];
+	out.d[1] = dims.d[2];
+	out.d[2] = dims.d[3];
+	out.d[3] = 1;
+
+	return out;
+}
+#endif
+
+const char* deviceTypeToStr( deviceType type )
+{
+	switch(type)
+	{
+		case DEVICE_GPU:	return "GPU";	
+		case DEVICE_DLA_0:	return "DLA_0";
+		case DEVICE_DLA_1:	return "DLA_1";
+	}
+}
+
+deviceType deviceTypeFromStr( const char* str )
+{
+	if( !str )
+		return DEVICE_GPU;
+
+ 	for( int n=0; n < NUM_DEVICES; n++ )
+	{
+		if( strcasecmp(str, deviceTypeToStr((deviceType)n)) == 0 )
+			return (deviceType)n;
+	}
+
+	if( strcasecmp(str, "DLA") == 0 )
+		return DEVICE_DLA;
+
+	return DEVICE_GPU;
+}
+
+#if NV_TENSORRT_MAJOR >= 5
+static inline nvinfer1::DeviceType deviceTypeToTRT( deviceType type )
+{
+	switch(type)
+	{
+		case DEVICE_GPU:	return nvinfer1::DeviceType::kGPU;
+		//case DEVICE_DLA:	return nvinfer1::DeviceType::kDLA;
+#if NV_TENSORRT_MAJOR == 5 && NV_TENSORRT_MINOR == 0 && NV_TENSORRT_PATCH == 0
+		case DEVICE_DLA_0:	return nvinfer1::DeviceType::kDLA0;
+		case DEVICE_DLA_1:	return nvinfer1::DeviceType::kDLA1;
+#else
+		case DEVICE_DLA_0:	return nvinfer1::DeviceType::kDLA;
+		case DEVICE_DLA_1:	return nvinfer1::DeviceType::kDLA;
+#endif
+	}
+}
+#endif
+
+const char* modelTypeToStr( modelType format )
+{
+	switch(format)
+	{
+		case MODEL_CUSTOM:	return "custom";	
+		case MODEL_CAFFE:	return "caffe";
+		case MODEL_ONNX:	return "ONNX";
+		case MODEL_UFF:	return "UFF";
+		case MODEL_ENGINE:	return "engine";
+	}
+}
+
+modelType modelTypeFromStr( const char* str )
+{
+	if( !str )
+		return MODEL_CUSTOM;
+
+	if( strcasecmp(str, "caffemodel") == 0 || strcasecmp(str, "caffe") == 0 )
+		return MODEL_CAFFE;
+	else if( strcasecmp(str, "onnx") == 0 )
+		return MODEL_ONNX;
+	else if( strcasecmp(str, "uff") == 0 )
+		return MODEL_UFF;
+	else if( strcasecmp(str, "engine") == 0 || strcasecmp(str, "plan") == 0 )
+		return MODEL_ENGINE;
+
+	return MODEL_CUSTOM;
+}
+
+const char* profilerQueryToStr( profilerQuery query )
+{
+	switch(query)
+	{
+		case PROFILER_PREPROCESS:  return "Pre-Process";
+		case PROFILER_NETWORK:	  return "Network";
+		case PROFILER_POSTPROCESS: return "Post-Process";
+		case PROFILER_VISUALIZE:	  return "Visualize";
+		case PROFILER_TOTAL:	  return "Total";
+	}
+}
+
+//---------------------------------------------------------------------
+tensorNet::Logger tensorNet::gLogger;
+
+// constructor
+tensorNet::tensorNet()
+{
+	mEngine   = NULL;
+	mInfer    = NULL;
+	mContext  = NULL;
+	mStream   = NULL;
+	mBindings	= NULL;
+
+	mMaxBatchSize   = 0;	
+	mEnableDebug    = false;
+	mEnableProfiler = false;
+
+	mModelType        = MODEL_CUSTOM;
+	mPrecision 	   = TYPE_FASTEST;
+	mDevice    	   = DEVICE_GPU;
+	mAllowGPUFallback = false;
+
+	mProfilerQueriesUsed = 0;
+	mProfilerQueriesDone = 0;
+
+	memset(mEventsCPU, 0, sizeof(mEventsCPU));
+	memset(mEventsGPU, 0, sizeof(mEventsGPU));
+	memset(mProfilerTimes, 0, sizeof(mProfilerTimes));
+
+#if NV_TENSORRT_MAJOR > 5
+	mWorkspaceSize = 32 << 20;
+#else
+	mWorkspaceSize = 16 << 20;
+#endif
+}
+
+
+// Destructor
+tensorNet::~tensorNet()
+{
+	if( mEngine != NULL )
+	{
+		mEngine->destroy();
+		mEngine = NULL;
+	}
+		
+	if( mInfer != NULL )
+	{
+		mInfer->destroy();
+		mInfer = NULL;
+	}
+}
+
+
+// EnableProfiler
+void tensorNet::EnableLayerProfiler()
+{
+	mEnableProfiler = true;
+
+	if( mContext != NULL )
+		mContext->setProfiler(&gProfiler);
+}
+
+
+// EnableDebug
+void tensorNet::EnableDebug()
+{
+	mEnableDebug = true;
+	tensorNet::EnableVerbose();
+}
+
+
+// DetectNativePrecisions()
+std::vector<precisionType> tensorNet::DetectNativePrecisions( deviceType device )
+{
+	std::vector<precisionType> types;
+	Logger logger;
+
+	// create a temporary builder for querying the supported types
+	nvinfer1::IBuilder* builder = CREATE_INFER_BUILDER(logger);
+		
+	if( !builder )
+	{
+		printf(LOG_TRT "QueryNativePrecisions() failed to create TensorRT IBuilder instance\n");
+		return types;
+	}
+
+#if NV_TENSORRT_MAJOR >= 5
+	if( device == DEVICE_DLA_0 || device == DEVICE_DLA_1 )
+		builder->setFp16Mode(true);
+
+	builder->setDefaultDeviceType( deviceTypeToTRT(device) );
+#endif
+
+	// FP32 is supported on all platforms
+	types.push_back(TYPE_FP32);
+
+	// detect fast (native) FP16
+	if( builder->platformHasFastFp16() )
+		types.push_back(TYPE_FP16);
+
+#if NV_TENSORRT_MAJOR >= 4
+	// detect fast (native) INT8
+	if( builder->platformHasFastInt8() )
+		types.push_back(TYPE_INT8);
+#endif
+
+	// print out supported precisions (optional)
+	const uint32_t numTypes = types.size();
+
+	printf(LOG_TRT "native precisions detected for %s:  ", deviceTypeToStr(device));
+ 
+	for( uint32_t n=0; n < numTypes; n++ )
+	{
+		printf("%s", precisionTypeToStr(types[n]));
+
+		if( n < numTypes - 1 )
+			printf(", ");
+	}
+
+	printf("\n");
+	builder->destroy();
+	return types;
+}
+
+
+// DetectNativePrecision
+bool tensorNet::DetectNativePrecision( const std::vector<precisionType>& types, precisionType type )
+{
+	const uint32_t numTypes = types.size();
+
+	for( uint32_t n=0; n < numTypes; n++ )
+	{
+		if( types[n] == type )
+			return true;
+	}
+
+	return false;
+}
+
+
+// DetectNativePrecision
+bool tensorNet::DetectNativePrecision( precisionType precision, deviceType device )
+{
+	std::vector<precisionType> types = DetectNativePrecisions(device);
+	return DetectNativePrecision(types, precision);
+}
+
+
+// SelectPrecision
+precisionType tensorNet::SelectPrecision( precisionType precision, deviceType device, bool allowInt8 )
+{
+	printf(LOG_TRT "desired precision specified for %s: %s\n", deviceTypeToStr(device), precisionTypeToStr(precision));
+
+	if( precision == TYPE_DISABLED )
+	{
+		printf(LOG_TRT "skipping network specified with precision TYPE_DISABLE\n");
+		printf(LOG_TRT "please specify a valid precision to create the network\n");
+	}
+	else if( precision == TYPE_FASTEST )
+	{
+		if( !allowInt8 )
+			printf(LOG_TRT "requested fasted precision for device %s without providing valid calibrator, disabling INT8\n", deviceTypeToStr(device));
+
+		precision = FindFastestPrecision(device, allowInt8);
+		printf(LOG_TRT "selecting fastest native precision for %s:  %s\n", deviceTypeToStr(device), precisionTypeToStr(precision));
+	}
+	else
+	{
+		if( !DetectNativePrecision(precision, device) )
+		{
+			printf(LOG_TRT "precision %s is not supported for device %s\n", precisionTypeToStr(precision), deviceTypeToStr(device));
+			precision = FindFastestPrecision(device, allowInt8);
+			printf(LOG_TRT "falling back to fastest precision for device %s (%s)\n", deviceTypeToStr(device), precisionTypeToStr(precision));
+		}
+
+		if( precision == TYPE_INT8 && !allowInt8 )
+			printf(LOG_TRT "warning:  device %s using INT8 precision with RANDOM calibration\n", deviceTypeToStr(device));
+	}
+
+	return precision;
+}
+
+
+// FindFastestPrecision
+precisionType tensorNet::FindFastestPrecision( deviceType device, bool allowInt8 )
+{
+	std::vector<precisionType> types = DetectNativePrecisions(device);
+
+	if( allowInt8 && DetectNativePrecision(types, TYPE_INT8) )
+		return TYPE_INT8;
+	else if( DetectNativePrecision(types, TYPE_FP16) )
+		return TYPE_FP16;
+	else
+		return TYPE_FP32;
+}
+
+
+// Create an optimized GIE network from caffe prototxt and model file
+bool tensorNet::ProfileModel(const std::string& deployFile,			   // name for caffe prototxt
+					    const std::string& modelFile,			   // name for model 
+					    const std::vector<std::string>& inputs, 
+					    const std::vector<Dims3>& inputDims,
+					    const std::vector<std::string>& outputs,    // network outputs
+					    unsigned int maxBatchSize,			   // batch size - NB must be at least as large as the batch we want to run with
+					    precisionType precision, 
+					    deviceType device, bool allowGPUFallback,
+					    nvinfer1::IInt8Calibrator* calibrator, 	
+					    char** engineStream, size_t* engineSize)	   // output stream for the GIE model
+{
+	if( !engineStream || !engineSize )
+		return false;
+
+	// create builder and network definition interfaces
+	nvinfer1::IBuilder* builder = CREATE_INFER_BUILDER(gLogger);
+	nvinfer1::INetworkDefinition* network = builder->createNetwork();
+
+	builder->setDebugSync(mEnableDebug);
+	builder->setMinFindIterations(3);	// allow time for GPU to spin up
+	builder->setAverageFindIterations(2);
+
+	printf(LOG_TRT "device %s, loading %s %s\n", deviceTypeToStr(device), deployFile.c_str(), modelFile.c_str());
+	
+	// parse the different types of model formats
+	if( mModelType == MODEL_CAFFE )
+	{
+		// parse the caffe model to populate the network, then set the outputs
+		nvcaffeparser1::ICaffeParser* parser = nvcaffeparser1::createCaffeParser();
+
+		nvinfer1::DataType modelDataType = (precision == TYPE_FP16) ? nvinfer1::DataType::kHALF : nvinfer1::DataType::kFLOAT; // import INT8 weights as FP32
+		const nvcaffeparser1::IBlobNameToTensor* blobNameToTensor =
+			parser->parse(deployFile.c_str(),		// caffe deploy file
+						  modelFile.c_str(),	// caffe model file
+						 *network,			// network definition that the parser will populate
+						  modelDataType);
+
+		if( !blobNameToTensor )
+		{
+			printf(LOG_TRT "device %s, failed to parse caffe network\n", deviceTypeToStr(device));
+			return false;
+		}
+
+		// the caffe file has no notion of outputs, so we need to manually say which tensors the engine should generate	
+		const size_t num_outputs = outputs.size();
+		
+		for( size_t n=0; n < num_outputs; n++ )
+		{
+			nvinfer1::ITensor* tensor = blobNameToTensor->find(outputs[n].c_str());
+		
+			if( !tensor )
+				printf(LOG_TRT "failed to retrieve tensor for Output \"%s\"\n", outputs[n].c_str());
+			else
+			{
+			#if NV_TENSORRT_MAJOR >= 4
+				nvinfer1::Dims3 dims = static_cast<nvinfer1::Dims3&&>(tensor->getDimensions());
+				printf(LOG_TRT "retrieved Output tensor \"%s\":  %ix%ix%i\n", tensor->getName(), dims.d[0], dims.d[1], dims.d[2]);
+			#endif
+			}
+
+			network->markOutput(*tensor);
+		}
+
+		//parser->destroy();
+	}
+#if NV_TENSORRT_MAJOR >= 5
+	else if( mModelType == MODEL_ONNX )
+	{
+    #if NV_TENSORRT_MAJOR >= 7
+        network->destroy();
+        network = builder->createNetworkV2(1U << (uint32_t)nvinfer1::NetworkDefinitionCreationFlag::kEXPLICIT_BATCH);
+
+        if( !network )
+        {
+            printf(LOG_TRT "IBuilder::createNetworkV2(EXPLICIT_BATCH) failed\n");
+            return false;
+        }
+    #endif
+
+		nvonnxparser::IParser* parser = nvonnxparser::createParser(*network, gLogger);
+
+		if( !parser )
+		{
+			printf(LOG_TRT "failed to create nvonnxparser::IParser instance\n");
+			return false;
+		}
+
+    #if NV_TENSORRT_MAJOR == 5 && NV_TENSORRT_MINOR == 0
+        const int parserLogLevel = (int)nvinfer1::ILogger::Severity::kINFO;
+    #else
+        const int parserLogLevel = (int)nvinfer1::ILogger::Severity::kVERBOSE;
+    #endif
+
+		if( !parser->parseFromFile(modelFile.c_str(), parserLogLevel) )
+		{
+			printf(LOG_TRT "failed to parse ONNX model '%s'\n", modelFile.c_str());
+			return false;
+		}
+
+		//parser->destroy();
+	}
+	else if( mModelType == MODEL_UFF )
+	{
+		// create parser instance
+		nvuffparser::IUffParser* parser = nvuffparser::createUffParser();
+		
+		if( !parser )
+		{
+			printf(LOG_TRT "failed to create UFF parser\n");
+			return false;
+		}
+		
+		// register inputs
+		const size_t numInputs = inputs.size();
+
+		for( size_t n=0; n < numInputs; n++ )
+		{
+			if( !parser->registerInput(inputs[n].c_str(), inputDims[n], nvuffparser::UffInputOrder::kNCHW) )
+			{
+				printf(LOG_TRT "failed to register input '%s' for UFF model '%s'\n", inputs[n].c_str(), modelFile.c_str());
+				return false;
+			}
+		}
+
+		// register outputs
+		/*const size_t numOutputs = outputs.size();
+		
+		for( uint32_t n=0; n < numOutputs; n++ )
+		{
+			if( !parser->registerOutput(outputs[n].c_str()) )
+				printf(LOG_TRT "failed to register output '%s' for UFF model '%s'\n", outputs[n].c_str(), modelFile.c_str());
+		}*/
+
+		// UFF outputs are forwarded to 'MarkOutput_0'
+		if( !parser->registerOutput("MarkOutput_0") )
+			printf(LOG_TRT "failed to register output '%s' for UFF model '%s'\n", "MarkOutput_0", modelFile.c_str());
+
+		// parse network
+		if( !parser->parse(modelFile.c_str(), *network, nvinfer1::DataType::kFLOAT) )
+		{
+			printf(LOG_TRT "failed to parse UFF model '%s'\n", modelFile.c_str());
+			return false;
+		}
+		
+		//parser->destroy();
+	}
+#endif
+
+#if NV_TENSORRT_MAJOR >= 4
+	if( precision == TYPE_INT8 && !calibrator )
+	{
+		// extract the dimensions of the network input blobs
+		std::map<std::string, nvinfer1::Dims3> inputDimensions;
+
+		for( int i=0, n=network->getNbInputs(); i < n; i++ )
+		{
+			nvinfer1::Dims dims = network->getInput(i)->getDimensions();
+
+		#if NV_TENSORRT_MAJOR >= 7
+			if( mModelType == MODEL_ONNX )
+				dims = shiftDims(dims);  // change NCHW to CHW for EXPLICIT_BATCH
+		#endif
+
+			//nvinfer1::Dims3 dims = static_cast<nvinfer1::Dims3&&>(network->getInput(i)->getDimensions());
+			inputDimensions.insert(std::make_pair(network->getInput(i)->getName(), static_cast<nvinfer1::Dims3&&>(dims)));
+			std::cout << LOG_TRT << "retrieved Input tensor \"" << network->getInput(i)->getName() << "\":  " << dims.d[0] << "x" << dims.d[1] << "x" << dims.d[2] << std::endl;
+		}
+
+		// default to random calibration
+		calibrator = new randInt8Calibrator(1, mCacheCalibrationPath, inputDimensions);
+		printf(LOG_TRT "warning:  device %s using INT8 precision with RANDOM calibration\n", deviceTypeToStr(device));
+	}
+#endif
+
+	// configure the builder
+	if( !ConfigureBuilder(builder, maxBatchSize, mWorkspaceSize, precision,
+					  device, allowGPUFallback, calibrator) )
+	{
+		printf(LOG_TRT "device %s, failed to configure builder\n", deviceTypeToStr(device));
+		return false;
+	}
+
+	// build CUDA engine
+	printf(LOG_TRT "device %s, building CUDA engine (this may take a few minutes the first time a network is loaded)\n", deviceTypeToStr(device));
+
+	nvinfer1::ICudaEngine* engine = builder->buildCudaEngine(*network);
+	
+	if( !engine )
+	{
+		printf(LOG_TRT "device %s, failed to build CUDA engine\n", deviceTypeToStr(device));
+		return false;
+	}
+
+	printf(LOG_TRT "device %s, completed building CUDA engine\n", deviceTypeToStr(device));
+
+	// we don't need the network definition any more, and we can destroy the parser
+	network->destroy();
+	//parser->destroy();
+	
+#if NV_TENSORRT_MAJOR > 1
+	// serialize the engine
+	nvinfer1::IHostMemory* serMem = engine->serialize();
+
+	if( !serMem )
+	{
+		printf(LOG_TRT "device %s, failed to serialize CUDA engine\n", deviceTypeToStr(device));
+		return false;
+	}
+
+	const char* serData = (char*)serMem->data();
+	const size_t serSize = serMem->size();
+
+	// allocate memory to store the bitstream
+	char* engineMemory = (char*)malloc(serSize);
+
+	if( !engineMemory )
+	{
+		printf(LOG_TRT "failed to allocate %zu bytes to store CUDA engine\n", serSize);
+		return false;
+	}
+
+	memcpy(engineMemory, serData, serSize);
+	
+	*engineStream = engineMemory;
+	*engineSize = serSize;
+#else
+	engine->serialize(modelStream);
+#endif
+
+	// free builder resources
+	engine->destroy();
+	builder->destroy();
+	return true;
+}
+
+
+// ConfigureBuilder
+bool tensorNet::ConfigureBuilder( nvinfer1::IBuilder* builder, uint32_t maxBatchSize, 
+				    		    uint32_t workspaceSize, precisionType precision, 
+				    		    deviceType device, bool allowGPUFallback, 
+				    		    nvinfer1::IInt8Calibrator* calibrator )
+{
+	if( !builder )
+		return false;
+
+	printf(LOG_TRT "device %s, configuring network builder\n", deviceTypeToStr(device));
+		
+	builder->setMaxBatchSize(maxBatchSize);
+	builder->setMaxWorkspaceSize(workspaceSize);
+
+	// set up the builder for the desired precision
+	if( precision == TYPE_INT8 )
+	{
+	#if NV_TENSORRT_MAJOR >= 4
+		builder->setInt8Mode(true);
+		//builder->setFp16Mode(true);		// TODO:  experiment for benefits of both INT8/FP16
+		
+		if( !calibrator )
+		{
+			printf(LOG_TRT "device %s, INT8 requested but calibrator is NULL\n", deviceTypeToStr(device));
+			return false;
+		}
+
+		builder->setInt8Calibrator(calibrator);
+	#else
+		printf(LOG_TRT "INT8 precision requested, and TensorRT %u.%u doesn't meet minimum version for INT8\n", NV_TENSORRT_MAJOR, NV_TENSORRT_MINOR);
+		printf(LOG_TRT "please use minumum version of TensorRT 4.0 or newer for INT8 support\n");
+
+		return false;
+	#endif
+	}
+	else if( precision == TYPE_FP16 )
+	{
+	#if NV_TENSORRT_MAJOR < 4
+		builder->setHalf2Mode(true);
+	#else
+		builder->setFp16Mode(true);
+	#endif
+	}
+	
+	// set the default device type
+#if NV_TENSORRT_MAJOR >= 5
+	builder->setDefaultDeviceType(deviceTypeToTRT(device));
+
+	if( allowGPUFallback )
+		builder->allowGPUFallback(true);
+	
+#if !(NV_TENSORRT_MAJOR == 5 && NV_TENSORRT_MINOR == 0 && NV_TENSORRT_PATCH == 0)
+	if( device == DEVICE_DLA_0 )
+		builder->setDLACore(0);
+	else if( device == DEVICE_DLA_1 )
+		builder->setDLACore(1);
+#endif
+#else
+	if( device != DEVICE_GPU )
+	{
+		printf(LOG_TRT "device %s is not supported in TensorRT %u.%u\n", deviceTypeToStr(device), NV_TENSORRT_MAJOR, NV_TENSORRT_MINOR);
+		return false;
+	}
+#endif
+
+	printf(LOG_TRT "device %s, building FP16:  %s\n", deviceTypeToStr(device), isFp16Enabled(builder) ? "ON" : "OFF"); 
+	printf(LOG_TRT "device %s, building INT8:  %s\n", deviceTypeToStr(device), isInt8Enabled(builder) ? "ON" : "OFF"); 
+	
+	return true;
+}
+
+
+// LoadNetwork
+bool tensorNet::LoadNetwork( const char* prototxt_path, const char* model_path, const char* mean_path, 
+					    const char* input_blob, const char* output_blob, uint32_t maxBatchSize,
+					    precisionType precision, deviceType device, bool allowGPUFallback,
+					    nvinfer1::IInt8Calibrator* calibrator, cudaStream_t stream )
+{
+	std::vector<std::string> outputs;
+	outputs.push_back(output_blob);
+	
+	return LoadNetwork(prototxt_path, model_path, mean_path, input_blob, outputs, maxBatchSize, precision, device, allowGPUFallback );
+}
+
+
+// LoadNetwork
+bool tensorNet::LoadNetwork( const char* prototxt_path, const char* model_path, const char* mean_path, 
+					    const char* input_blob, const std::vector<std::string>& output_blobs, 
+					    uint32_t maxBatchSize, precisionType precision,
+				   	    deviceType device, bool allowGPUFallback,
+					    nvinfer1::IInt8Calibrator* calibrator, cudaStream_t stream )
+{
+	return LoadNetwork(prototxt_path, model_path, mean_path,
+				    input_blob, Dims3(1,1,1), output_blobs,
+				    maxBatchSize, precision, device,
+				    allowGPUFallback, calibrator, stream);
+}
+
+
+// LoadNetwork
+bool tensorNet::LoadNetwork( const char* prototxt_path, const char* model_path, const char* mean_path, 
+					    const std::vector<std::string>& input_blobs, 
+					    const std::vector<std::string>& output_blobs, 
+					    uint32_t maxBatchSize, precisionType precision,
+				   	    deviceType device, bool allowGPUFallback,
+					    nvinfer1::IInt8Calibrator* calibrator, cudaStream_t stream )
+{
+	std::vector<Dims3> input_dims;
+
+	for( size_t n=0; n < input_blobs.size(); n++ )
+		input_dims.push_back(Dims3(1,1,1));
+
+	return LoadNetwork(prototxt_path, model_path, mean_path,
+				    input_blobs, input_dims, output_blobs,
+				    maxBatchSize, precision, device,
+				    allowGPUFallback, calibrator, stream);
+}
+
+
+// LoadNetwork
+bool tensorNet::LoadNetwork( const char* prototxt_path, const char* model_path, const char* mean_path, 
+					    const char* input_blob, const Dims3& input_dim,
+					    const std::vector<std::string>& output_blobs, 
+					    uint32_t maxBatchSize, precisionType precision,
+				   	    deviceType device, bool allowGPUFallback,
+					    nvinfer1::IInt8Calibrator* calibrator, cudaStream_t stream )
+{
+	std::vector<std::string> inputs;
+	std::vector<Dims3> input_dims;
+
+	inputs.push_back(input_blob);
+	input_dims.push_back(input_dim);
+
+	return LoadNetwork(prototxt_path, model_path, mean_path,
+				    inputs, input_dims, output_blobs,
+				    maxBatchSize, precision, device,
+				    allowGPUFallback, calibrator, stream);
+}
+
+				   
+// LoadNetwork
+bool tensorNet::LoadNetwork( const char* prototxt_path_, const char* model_path_, const char* mean_path, 
+					    const std::vector<std::string>& input_blobs, 
+					    const std::vector<Dims3>& input_dims,
+					    const std::vector<std::string>& output_blobs, 
+					    uint32_t maxBatchSize, precisionType precision,
+				   	    deviceType device, bool allowGPUFallback,
+					    nvinfer1::IInt8Calibrator* calibrator, cudaStream_t stream )
+{
+#if NV_TENSORRT_MAJOR >= 4
+	printf(LOG_TRT "TensorRT version %u.%u.%u\n", NV_TENSORRT_MAJOR, NV_TENSORRT_MINOR, NV_TENSORRT_PATCH);
+#else
+	printf(LOG_TRT "TensorRT version %u.%u\n", NV_TENSORRT_MAJOR, NV_TENSORRT_MINOR);
+#endif
+
+	/*
+	 * validate arguments
+	 */
+	if( !model_path_ )
+	{
+		printf(LOG_TRT "model path was NULL - must have valid model path to LoadNetwork()\n");
+		return false;
+	}
+
+	if( input_blobs.size() == 0 || output_blobs.size() == 0 )
+	{
+		printf(LOG_TRT "requested number of input layers or output layers was zero\n");
+		return false;
+	}
+
+	if( input_blobs.size() != input_dims.size() )
+	{
+		printf(LOG_TRT "input mismatch - requested %zu input layers, but only %zu input dims\n", input_blobs.size(), input_dims.size());
+		return false;
+	}
+
+	
+	/*
+	 * load NV inference plugins
+	 */
+#if NV_TENSORRT_MAJOR > 4
+	static bool loadedPlugins = false;
+
+	if( !loadedPlugins )
+	{
+		printf(LOG_TRT "loading NVIDIA plugins...\n");
+
+		loadedPlugins = initLibNvInferPlugins(&gLogger, "");
+
+		if( !loadedPlugins )
+			printf(LOG_TRT "failed to load NVIDIA plugins\n");
+		else
+			printf(LOG_TRT "completed loading NVIDIA plugins.\n");
+	}
+#endif
+
+	/*
+	 * verify the prototxt and model paths
+	 */
+	const std::string model_path    = locateFile(model_path_);
+	const std::string prototxt_path = locateFile(prototxt_path_ != NULL ? prototxt_path_ : "");
+	
+	const std::string model_ext = fileExtension(model_path_);
+	const modelType   model_fmt = modelTypeFromStr(model_ext.c_str());
+
+	printf(LOG_TRT "detected model format - %s  (extension '.%s')\n", modelTypeToStr(model_fmt), model_ext.c_str());
+
+	if( model_fmt == MODEL_CUSTOM )
+	{
+		printf(LOG_TRT "model format '%s' not supported by jetson-inference\n", modelTypeToStr(model_fmt));
+		return false;
+	}
+#if NV_TENSORRT_MAJOR < 5
+	else if( model_fmt == MODEL_ONNX )
+	{
+		printf(LOG_TRT "importing ONNX models is not supported in TensorRT %u.%u (version >= 5.0 required)\n", NV_TENSORRT_MAJOR, NV_TENSORRT_MINOR);
+		return false;
+	}
+	else if( model_fmt == MODEL_UFF )
+	{
+		printf(LOG_TRT "importing UFF models is not supported in TensorRT %u.%u (version >= 5.0 required)\n", NV_TENSORRT_MAJOR, NV_TENSORRT_MINOR);
+		return false;
+	}
+#endif
+	else if( model_fmt == MODEL_CAFFE && !prototxt_path_ )
+	{
+		printf(LOG_TRT "attempted to load caffe model without specifying prototxt file\n");
+		return false;
+	}
+	else if( model_fmt == MODEL_ENGINE )
+	{
+		if( !LoadEngine(model_path.c_str(), input_blobs, output_blobs, NULL, device, stream) )
+		{
+			printf(LOG_TRT "failed to load %s\n", model_path.c_str());
+			return false;
+		}
+
+		mModelType = model_fmt;
+		mModelPath = model_path;
+
+		printf(LOG_TRT "device %s, %s initialized.\n", deviceTypeToStr(device), mModelPath.c_str());	
+		return true;
+	}
+
+	mModelType = model_fmt;
+
+
+	/*
+	 * resolve the desired precision to a specific one that's available
+	 */
+	precision = SelectPrecision(precision, device, (calibrator != NULL));
+
+	if( precision == TYPE_DISABLED )
+		return false;
+
+	
+	/*
+	 * attempt to load network engine from cache before profiling with tensorRT
+	 */	
+	char* engineStream = NULL;
+	size_t engineSize = 0;
+
+	char cache_prefix[512];
+	char cache_path[512];
+
+	sprintf(cache_prefix, "%s.%u.%u.%s.%s", model_path.c_str(), maxBatchSize, (uint32_t)allowGPUFallback, deviceTypeToStr(device), precisionTypeToStr(precision));
+	sprintf(cache_path, "%s.calibration", cache_prefix);
+	mCacheCalibrationPath = cache_path;
+	
+	sprintf(cache_path, "%s.engine", cache_prefix);
+	mCacheEnginePath = cache_path;	
+	printf(LOG_TRT "attempting to open engine cache file %s\n", mCacheEnginePath.c_str());
+
+	// check for existence of cache
+	if( !fileExists(cache_path) )
+	{
+		printf(LOG_TRT "cache file not found, profiling network model on device %s\n", deviceTypeToStr(device));
+	
+		// check for existence of model
+		if( model_path.size() == 0 )
+		{
+			printf("\nerror:  model file '%s' was not found.\n", model_path_);
+			printf("%s\n", LOG_DOWNLOADER_TOOL);
+			return 0;
+		}
+
+		// parse the model and profile the engine
+		if( !ProfileModel(prototxt_path, model_path, input_blobs, input_dims,
+					   output_blobs, maxBatchSize, precision, device, 
+					   allowGPUFallback, calibrator, &engineStream, &engineSize) )
+		{
+			printf(LOG_TRT "device %s, failed to load %s\n", deviceTypeToStr(device), model_path_);
+			return 0;
+		}
+	
+		printf(LOG_TRT "network profiling complete, writing engine cache to %s\n", cache_path);
+		
+		// write the cache file
+		FILE* cacheFile = NULL;
+		cacheFile = fopen(cache_path, "wb");
+
+		if( cacheFile != NULL )
+		{
+			if( fwrite(engineStream,	1, engineSize, cacheFile) != engineSize )
+				printf(LOG_TRT "failed to write %zu bytes to engine cache file %s\n", engineSize, cache_path);
+		
+			fclose(cacheFile);
+		}
+		else
+		{
+			printf(LOG_TRT "failed to open engine cache file for writing %s\n", cache_path);
+		}
+
+		printf(LOG_TRT "device %s, completed writing engine cache to %s\n", deviceTypeToStr(device), cache_path);
+	}
+	else
+	{
+		if( !LoadEngine(cache_path, &engineStream, &engineSize) )
+			return false;
+	}
+
+	printf(LOG_TRT "device %s, %s loaded\n", deviceTypeToStr(device), model_path.c_str());
+	
+
+	/*
+	 * create the runtime engine instance
+	 */
+	if( !LoadEngine(engineStream, engineSize, input_blobs, output_blobs, NULL, device, stream) )
+	{
+		printf(LOG_TRT "failed to create TensorRT engine for %s, device %s\n", model_path.c_str(), deviceTypeToStr(device));
+		return false;
+	}
+
+	free(engineStream); // not used anymore
+
+	mPrototxtPath     = prototxt_path;
+	mModelPath        = model_path;
+	mPrecision        = precision;
+	mAllowGPUFallback = allowGPUFallback;
+	mMaxBatchSize 	   = maxBatchSize;
+
+	if( mean_path != NULL )
+		mMeanPath = mean_path;
+
+	printf(LOG_TRT "\n");
+	printf(LOG_TRT "device %s, %s initialized.\n", deviceTypeToStr(device), mModelPath.c_str());	
+	
+	return true;
+}
+
+
+// LoadEngine
+bool tensorNet::LoadEngine( char* engine_stream, size_t engine_size,
+			  		   const std::vector<std::string>& input_blobs, 
+			  		   const std::vector<std::string>& output_blobs,
+			  		   nvinfer1::IPluginFactory* pluginFactory,
+					   deviceType device, cudaStream_t stream )
+{
+	/*
+	 * create runtime inference engine execution context
+	 */
+	nvinfer1::IRuntime* infer = CREATE_INFER_RUNTIME(gLogger);
+	
+	if( !infer )
+	{
+		printf(LOG_TRT "device %s, failed to create TensorRT runtime\n", deviceTypeToStr(device));
+		return false;
+	}
+
+#if NV_TENSORRT_MAJOR >= 5 
+#if !(NV_TENSORRT_MAJOR == 5 && NV_TENSORRT_MINOR == 0 && NV_TENSORRT_PATCH == 0)
+	// if using DLA, set the desired core before deserialization occurs
+	if( device == DEVICE_DLA_0 )
+	{
+		printf(LOG_TRT "device %s, enabling DLA core 0\n", deviceTypeToStr(device));
+		infer->setDLACore(0);
+	}
+	else if( device == DEVICE_DLA_1 )
+	{
+		printf(LOG_TRT "device %s, enabling DLA core 1\n", deviceTypeToStr(device));
+		infer->setDLACore(1);
+	}
+#endif
+#endif
+
+#if NV_TENSORRT_MAJOR > 1
+	nvinfer1::ICudaEngine* engine = infer->deserializeCudaEngine(engine_stream, engine_size, pluginFactory);
+#else
+	nvinfer1::ICudaEngine* engine = infer->deserializeCudaEngine(engine_stream, engine_size); //infer->deserializeCudaEngine(modelStream);
+#endif
+
+	if( !engine )
+	{
+		printf(LOG_TRT "device %s, failed to create CUDA engine\n", deviceTypeToStr(device));
+		return false;
+	}
+
+	if( !LoadEngine(engine, input_blobs, output_blobs, device, stream) )
+	{
+		printf(LOG_TRT "device %s, failed to create resources for CUDA engine\n", deviceTypeToStr(device));
+		return false;
+	}	
+
+	mInfer = infer;
+	return true;
+}
+
+
+// LoadEngine
+bool tensorNet::LoadEngine( nvinfer1::ICudaEngine* engine,
+ 			  		   const std::vector<std::string>& input_blobs, 
+			  		   const std::vector<std::string>& output_blobs,
+			  		   deviceType device, cudaStream_t stream)
+{
+	if( !engine )
+		return NULL;
+
+		nvinfer1::IExecutionContext* context = engine->createExecutionContext();
+	
+	if( !context )
+	{
+		printf(LOG_TRT "device %s, failed to create execution context\n", deviceTypeToStr(device));
+		return 0;
+	}
+
+	if( mEnableDebug )
+	{
+		printf(LOG_TRT "device %s, enabling context debug sync.\n", deviceTypeToStr(device));
+		context->setDebugSync(true);
+	}
+
+	if( mEnableProfiler )
+		context->setProfiler(&gProfiler);
+
+	mMaxBatchSize = engine->getMaxBatchSize();
+
+	printf(LOG_TRT "\n");
+	printf(LOG_TRT "CUDA engine context initialized on device %s:\n", deviceTypeToStr(device));
+	printf(LOG_TRT "   -- layers       %i\n", engine->getNbLayers());
+	printf(LOG_TRT "   -- maxBatchSize %u\n", mMaxBatchSize);
+	printf(LOG_TRT "   -- workspace    %zu\n", engine->getWorkspaceSize());
+	
+#if NV_TENSORRT_MAJOR >= 4
+	printf(LOG_TRT "   -- deviceMemory %zu\n", engine->getDeviceMemorySize());
+	printf(LOG_TRT "   -- bindings     %i\n", engine->getNbBindings());
+
+	/*
+	 * print out binding info
+	 */
+	const int numBindings = engine->getNbBindings();
+	
+	for( int n=0; n < numBindings; n++ )
+	{
+		printf(LOG_TRT "   binding %i\n", n);
+
+		const char* bind_name = engine->getBindingName(n);
+
+		printf("                -- index   %i\n", n);
+		printf("                -- name    '%s'\n", bind_name);
+		printf("                -- type    %s\n", dataTypeToStr(engine->getBindingDataType(n)));
+		printf("                -- in/out  %s\n", engine->bindingIsInput(n) ? "INPUT" : "OUTPUT");
+
+		const nvinfer1::Dims bind_dims = engine->getBindingDimensions(n);
+
+		printf("                -- # dims  %i\n", bind_dims.nbDims);
+		
+		for( int i=0; i < bind_dims.nbDims; i++ )
+			printf("                -- dim #%i  %i (%s)\n", i, bind_dims.d[i], dimensionTypeToStr(bind_dims.type[i]));	
+	}
+
+	printf(LOG_TRT "\n");
+#endif
+
+	/*
+	 * setup network input buffers
+	 */
+	const int numInputs = input_blobs.size();
+	
+	for( int n=0; n < numInputs; n++ )
+	{
+		const int inputIndex = engine->getBindingIndex(input_blobs[n].c_str());	
+		
+		if( inputIndex < 0 )
+		{
+			printf(LOG_TRT "failed to find requested input layer %s in network\n", input_blobs[n].c_str());
+			return false;
+		}
+
+		printf(LOG_TRT "binding to input %i %s  binding index:  %i\n", n, input_blobs[n].c_str(), inputIndex);
+
+	#if NV_TENSORRT_MAJOR > 1
+		nvinfer1::Dims inputDims = validateDims(engine->getBindingDimensions(inputIndex));
+
+	#if NV_TENSORRT_MAJOR >= 7
+	    if( mModelType == MODEL_ONNX )
+		   inputDims = shiftDims(inputDims);   // change NCHW to CHW if EXPLICIT_BATCH set
+	#endif
+	#else
+		Dims3 inputDims = engine->getBindingDimensions(inputIndex);
+	#endif
+
+		size_t inputSize = mMaxBatchSize * DIMS_C(inputDims) * DIMS_H(inputDims) * DIMS_W(inputDims) * sizeof(float);
+		printf(LOG_TRT "binding to input %i %s  dims (b=%u c=%u h=%u w=%u) size=%zu\n", n, input_blobs[n].c_str(), mMaxBatchSize, DIMS_C(inputDims), DIMS_H(inputDims), DIMS_W(inputDims), inputSize);
+
+		// allocate memory to hold the input buffer
+		void* inputCPU  = NULL;
+		void* inputCUDA = NULL;
+
+		if( !cudaAllocMapped((void**)&inputCPU, (void**)&inputCUDA, inputSize) )
+		{
+			printf(LOG_TRT "failed to alloc CUDA mapped memory for tensor input, %zu bytes\n", inputSize);
+			return false;
+		}
+	
+		layerInfo l;
+		
+		l.CPU  = (float*)inputCPU;
+		l.CUDA = (float*)inputCUDA;
+		l.size = inputSize;
+		l.name = input_blobs[n];
+		
+	#if NV_TENSORRT_MAJOR > 1
+		DIMS_W(l.dims) = DIMS_W(inputDims);
+		DIMS_H(l.dims) = DIMS_H(inputDims);
+		DIMS_C(l.dims) = DIMS_C(inputDims);
+	#else
+		l.dims = inputDims;
+	#endif
+
+		l.binding = inputIndex;
+		mInputs.push_back(l);
+	}
+
+
+	/*
+	 * setup network output buffers
+	 */
+	const int numOutputs = output_blobs.size();
+	
+	for( int n=0; n < numOutputs; n++ )
+	{
+		const int outputIndex = engine->getBindingIndex(output_blobs[n].c_str());
+
+		if( outputIndex < 0 )
+		{
+			printf(LOG_TRT "failed to find requested output layer %s in network\n", output_blobs[n].c_str());
+			return false;
+		}
+
+		printf(LOG_TRT "binding to output %i %s  binding index:  %i\n", n, output_blobs[n].c_str(), outputIndex);
+
+	#if NV_TENSORRT_MAJOR > 1
+		nvinfer1::Dims outputDims = validateDims(engine->getBindingDimensions(outputIndex));
+
+	#if NV_TENSORRT_MAJOR >= 7
+		if( mModelType == MODEL_ONNX )
+			outputDims = shiftDims(outputDims);  // change NCHW to CHW if EXPLICIT_BATCH set
+	#endif
+	#else
+		Dims3 outputDims = engine->getBindingDimensions(outputIndex);
+	#endif
+
+		size_t outputSize = mMaxBatchSize * DIMS_C(outputDims) * DIMS_H(outputDims) * DIMS_W(outputDims) * sizeof(float);
+		printf(LOG_TRT "binding to output %i %s  dims (b=%u c=%u h=%u w=%u) size=%zu\n", n, output_blobs[n].c_str(), mMaxBatchSize, DIMS_C(outputDims), DIMS_H(outputDims), DIMS_W(outputDims), outputSize);
+	
+		// allocate output memory 
+		void* outputCPU  = NULL;
+		void* outputCUDA = NULL;
+		
+		//if( CUDA_FAILED(cudaMalloc((void**)&outputCUDA, outputSize)) )
+		if( !cudaAllocMapped((void**)&outputCPU, (void**)&outputCUDA, outputSize) )
+		{
+			printf(LOG_TRT "failed to alloc CUDA mapped memory for tensor output, %zu bytes\n", outputSize);
+			return false;
+		}
+	
+		layerInfo l;
+		
+		l.CPU  = (float*)outputCPU;
+		l.CUDA = (float*)outputCUDA;
+		l.size = outputSize;
+		l.name = output_blobs[n];
+
+	#if NV_TENSORRT_MAJOR > 1
+		DIMS_W(l.dims) = DIMS_W(outputDims);
+		DIMS_H(l.dims) = DIMS_H(outputDims);
+		DIMS_C(l.dims) = DIMS_C(outputDims);
+	#else
+		l.dims = outputDims;
+	#endif
+
+		l.binding = outputIndex;
+		mOutputs.push_back(l);
+	}
+	
+	/*
+	 * create list of binding buffers
+	 */
+	const int bindingSize = numBindings * sizeof(void*);
+
+	mBindings = (void**)malloc(bindingSize);
+
+	if( !mBindings )
+	{
+		printf(LOG_TRT "failed to allocate %u bytes for bindings list\n", bindingSize);
+		return false;
+	}
+
+	memset(mBindings, 0, bindingSize);
+
+	for( uint32_t n=0; n < GetInputLayers(); n++ )
+		mBindings[mInputs[n].binding] = mInputs[n].CUDA;
+
+	for( uint32_t n=0; n < GetOutputLayers(); n++ )
+		mBindings[mOutputs[n].binding] = mOutputs[n].CUDA;
+	
+
+	/*
+	 * create events for timing
+	 */
+	for( int n=0; n < PROFILER_TOTAL * 2; n++ )
+		CUDA(cudaEventCreate(&mEventsGPU[n]));
+	
+	mEngine  = engine;
+	mDevice  = device;
+	mContext = context;
+	
+	SetStream(stream);	// set default device stream
+
+	return true;
+}
+
+
+// LoadEngine
+bool tensorNet::LoadEngine( const char* engine_filename,
+			  		   const std::vector<std::string>& input_blobs, 
+			  		   const std::vector<std::string>& output_blobs,
+			  		   nvinfer1::IPluginFactory* pluginFactory,
+					   deviceType device, cudaStream_t stream )
+{
+	char* engineStream = NULL;
+	size_t engineSize = 0;
+
+	// load the engine file contents
+	if( !LoadEngine(engine_filename, &engineStream, &engineSize) )
+		return false;
+
+	// load engine resources from stream
+	if( !LoadEngine(engineStream, engineSize, input_blobs, output_blobs,
+				 pluginFactory, device, stream) )
+	{
+		free(engineStream);
+		return false;
+	}
+
+	free(engineStream);
+	return true;
+}
+
+
+// LoadEngine
+bool tensorNet::LoadEngine( const char* filename, char** stream, size_t* size )
+{
+	if( !filename || !stream || !size )
+		return false;
+
+	char* engineStream = NULL;
+	size_t engineSize = 0;
+
+	printf(LOG_TRT "loading network plan from engine cache... %s\n", filename);
+		
+	// determine the file size of the engine
+	engineSize = fileSize(filename);
+
+	if( engineSize == 0 )
+	{
+		printf(LOG_TRT "invalid engine cache file size (%zu bytes)  %s\n", engineSize, filename);
+		return false;
+	}
+
+	// allocate memory to hold the engine
+	engineStream = (char*)malloc(engineSize);
+
+	if( !engineStream )
+	{
+		printf(LOG_TRT "failed to allocate %zu bytes to read engine cache %s\n", engineSize, filename);
+		return false;
+	}
+
+	// open the engine cache file from disk
+	FILE* cacheFile = NULL;
+	cacheFile = fopen(filename, "rb");
+
+	if( !cacheFile )
+	{
+		printf(LOG_TRT "failed to open engine cache file for reading %s\n", filename);
+		return false;
+	}
+
+	// read the serialized engine into memory
+	const size_t bytesRead = fread(engineStream, 1, engineSize, cacheFile);
+
+	if( bytesRead != engineSize )
+	{
+		printf(LOG_TRT "only read %zu of %zu bytes of engine cache file %s\n", bytesRead, engineSize, filename);
+		return false;
+	}
+
+	// close the plan cache
+	fclose(cacheFile);
+
+	*stream = engineStream;
+	*size = engineSize;
+
+	return true;
+}
+
+
+// CreateStream
+cudaStream_t tensorNet::CreateStream( bool nonBlocking )
+{
+	uint32_t flags = cudaStreamDefault;
+
+	if( nonBlocking )
+		flags = cudaStreamNonBlocking;
+
+	cudaStream_t stream = NULL;
+
+	if( CUDA_FAILED(cudaStreamCreateWithFlags(&stream, flags)) )
+		return NULL;
+
+	SetStream(stream);
+	return stream;
+}
+
+
+// SetStream
+void tensorNet::SetStream( cudaStream_t stream )
+{
+	mStream = stream;
+
+	if( !mStream )
+		return;
+}	
+
+
+// ProcessNetwork
+bool tensorNet::ProcessNetwork( bool sync )
+{
+	if( sync )
+	{
+		if( !mContext->execute(1, mBindings) )
+		{
+			printf(LOG_TRT "failed to execute TensorRT context on device %s\n", deviceTypeToStr(mDevice));
+			return false;
+		}
+	}
+	else
+	{
+		if( !mContext->enqueue(1, mBindings, mStream, NULL) )
+		{
+			printf(LOG_TRT "failed to enqueue TensorRT context on device %s\n", deviceTypeToStr(mDevice));
+			return false;
+		}
+
+		//if( sync )
+		//	CUDA(cudaStreamSynchronize(stream));
+	}
+
+	return true;
+}
+